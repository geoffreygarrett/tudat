#include "tudat/simulation/estimation_setup/orbitDeterminationTestCases.h"

namespace tudat
{
namespace unit_tests
{


Eigen::VectorXd getDefaultInitialParameterPerturbation( )
{
    Eigen::VectorXd parameterPerturbations = Eigen::VectorXd( 7 );
    for( int i = 0; i < 3; i++ )
    {
        parameterPerturbations( i ) = 1.0E3;
        parameterPerturbations( i + 3 ) = 1.0E-2;
    }
    parameterPerturbations( 6 ) = 5.0E6;

    return parameterPerturbations;
}

//template std::pair< std::shared_ptr< EstimationOutput< double > >, Eigen::VectorXd > executePlanetaryParameterEstimation< double, double >(
//        const int observableType,
//        Eigen::VectorXd parameterPerturbation,
//        Eigen::MatrixXd inverseAPrioriCovariance,
//        const double weight );

<<<<<<< HEAD
//#if( TUDAT_BUILD_WITH_EXTENDED_PRECISION_PROPAGATION_TOOLS )
//template std::pair< std::shared_ptr< EstimationOutput< long double > >, Eigen::VectorXd > executePlanetaryParameterEstimation< double, long double >(
//        const int observableType,
//        Eigen::VectorXd parameterPerturbation,
//        Eigen::MatrixXd inverseAPrioriCovariance,
//        const double weight );
//template std::pair< std::shared_ptr< EstimationOutput< double, Time > >, Eigen::VectorXd > executePlanetaryParameterEstimation< Time, double >(
//        const int observableType ,
//        Eigen::VectorXd parameterPerturbation,
//        Eigen::MatrixXd inverseAPrioriCovariance,
//        const double weight );
//template std::pair< std::shared_ptr< EstimationOutput< long double, Time > >, Eigen::VectorXd > executePlanetaryParameterEstimation< Time, long double >(
//        const int observableType,
//        Eigen::VectorXd parameterPerturbation,
//        Eigen::MatrixXd inverseAPrioriCovariance,
//        const double weight );
//#endif
=======
>>>>>>> 2a294e30

//template Eigen::VectorXd executeEarthOrbiterParameterEstimation< double, double >(
//        std::pair< std::shared_ptr< EstimationOutput< double > > , std::shared_ptr< EstimationInput< double, double > > >& podData,
//        const double startTime,
//        const int numberOfDaysOfData,
//        const int numberOfIterations,
//        const bool useFullParameterSet );

//template std::pair< Eigen::VectorXd, bool > executeEarthOrbiterBiasEstimation< double, double >(
//        const bool estimateRangeBiases,
//        const bool estimateTwoWayBiases,
//        const bool useSingleBiasModel,
//        const bool estimateAbsoluteBiases,
//        const bool omitRangeData,
//        const bool useMultiArcBiases );


}

}<|MERGE_RESOLUTION|>--- conflicted
+++ resolved
@@ -25,26 +25,6 @@
 //        Eigen::MatrixXd inverseAPrioriCovariance,
 //        const double weight );
 
-<<<<<<< HEAD
-//#if( TUDAT_BUILD_WITH_EXTENDED_PRECISION_PROPAGATION_TOOLS )
-//template std::pair< std::shared_ptr< EstimationOutput< long double > >, Eigen::VectorXd > executePlanetaryParameterEstimation< double, long double >(
-//        const int observableType,
-//        Eigen::VectorXd parameterPerturbation,
-//        Eigen::MatrixXd inverseAPrioriCovariance,
-//        const double weight );
-//template std::pair< std::shared_ptr< EstimationOutput< double, Time > >, Eigen::VectorXd > executePlanetaryParameterEstimation< Time, double >(
-//        const int observableType ,
-//        Eigen::VectorXd parameterPerturbation,
-//        Eigen::MatrixXd inverseAPrioriCovariance,
-//        const double weight );
-//template std::pair< std::shared_ptr< EstimationOutput< long double, Time > >, Eigen::VectorXd > executePlanetaryParameterEstimation< Time, long double >(
-//        const int observableType,
-//        Eigen::VectorXd parameterPerturbation,
-//        Eigen::MatrixXd inverseAPrioriCovariance,
-//        const double weight );
-//#endif
-=======
->>>>>>> 2a294e30
 
 //template Eigen::VectorXd executeEarthOrbiterParameterEstimation< double, double >(
 //        std::pair< std::shared_ptr< EstimationOutput< double > > , std::shared_ptr< EstimationInput< double, double > > >& podData,
