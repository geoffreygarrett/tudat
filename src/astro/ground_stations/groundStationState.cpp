--- conflicted
+++ resolved
@@ -82,12 +82,7 @@
         geodeticPosition = coordinate_conversions::convertPositionElements(
                     stationPosition, inputElementType, coordinate_conversions::geodetic_position, bodySurface_ );
     }
-<<<<<<< HEAD
     catch( std::runtime_error const& )
-
-=======
-    catch( std::runtime_error& )
->>>>>>> 075aed6c
     {
         geodeticPosition = Eigen::Vector3d::Constant( TUDAT_NAN );
     }
