--- conflicted
+++ resolved
@@ -264,10 +264,6 @@
     }
 }
 
-<<<<<<< HEAD
-
-=======
->>>>>>> 9a02a32a
 } // namespace aerodynamics
 
 } // namespace tudat