--- conflicted
+++ resolved
@@ -552,12 +552,8 @@
         {
             printOutputVariables = getValue< bool >( jsonObject_, "printVariableTypes", false );
         }
-<<<<<<< HEAD
-        catch( std::runtime_error const& )
-{ }
-=======
-        catch( std::runtime_error& ){ }
->>>>>>> 43cd2f85
+        catch( std::runtime_error const& ){ }
+
 
         resetDependentVariableSaveSettings< StateScalarType >( propagatorSettings_, exportSettingsVector_, printOutputVariables );
 
