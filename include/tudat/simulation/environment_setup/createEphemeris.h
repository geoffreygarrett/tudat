--- conflicted
+++ resolved
@@ -965,12 +965,7 @@
     {
         bodyIdentifier = ephemerides::ApproximatePlanetPositionsBase::getBodiesWithEphemerisDataId( bodyName );
     }
-<<<<<<< HEAD
-    catch( std::runtime_error& )
-=======
     catch( std::runtime_error const& )
-
->>>>>>> 519c75a7
     {
         throw std::runtime_error( "Error, approximate ephemeris not available for " + bodyName );
     }
