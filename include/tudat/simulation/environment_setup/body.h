/*    Copyright (c) 2010-2019, Delft University of Technology
 *    All rigths reserved
 *
 *    This file is part of the Tudat. Redistribution and use in source and
 *    binary forms, with or without modification, are permitted exclusively
 *    under the terms of the Modified BSD license. You should have received
 *    a copy of the license with this file. If not, please or visit:
 *    http://tudat.tudelft.nl/LICENSE.
 */

#ifndef TUDAT_BODY_H
#define TUDAT_BODY_H

#include <map>
#include <vector>

#include <memory>

#include <Eigen/Core>

#include "tudat/astro/aerodynamics/aerodynamicCoefficientInterface.h"
#include "tudat/astro/aerodynamics/atmosphereModel.h"
#include "tudat/astro/aerodynamics/flightConditions.h"
#include "tudat/astro/basic_astro/accelerationModel.h"
#include "tudat/astro/basic_astro/bodyShapeModel.h"
#include "tudat/astro/basic_astro/timeConversions.h"
#include "tudat/astro/electromagnetism/radiationPressureInterface.h"
#include "tudat/astro/ephemerides/ephemeris.h"
#include "tudat/astro/ephemerides/rotationalEphemeris.h"
#include "tudat/astro/ephemerides/tabulatedEphemeris.h"
#include "tudat/astro/ephemerides/multiArcEphemeris.h"
#include "tudat/astro/ephemerides/aeordynamicAngleRotationalEphemeris.h"
#include "tudat/astro/ephemerides/frameManager.h"
#include "tudat/astro/gravitation/gravityFieldModel.h"
#include "tudat/astro/gravitation/gravityFieldVariations.h"
#include "tudat/astro/gravitation/timeDependentSphericalHarmonicsGravityField.h"
#include "tudat/astro/gravitation/polyhedronGravityField.h"
#include "tudat/astro/basic_astro/polyhedronFuntions.h"
#include "tudat/astro/ground_stations/groundStation.h"
#include "tudat/astro/ground_stations/bodyDeformationModel.h"
#include "tudat/astro/propulsion/thrustGuidance.h"
//#include "tudat/astro/reference_frames/dependentOrientationCalculator.h"
#include "tudat/astro/system_models/vehicleSystems.h"
#include "tudat/basics/basicTypedefs.h"
#include "tudat/math/basic/numericalDerivative.h"

namespace tudat {

namespace simulation_setup {

//! Base class used for the determination of the inertial state of a Body's ephemeris origin
/*!
 *  Base class used for the determination of the inertial state of a Body's ephemeris origin. This base class is used
 *  to provide an untemplated interface class through which to call the base frame state. The state may be defined
 *  in a templated manner in the derived class.
 */
class BaseStateInterface {
public:
    //! Constructor
    /*!
     * Constructor
     * \param baseFrameId Name of frame origin for which inertial state is computed by this class
     */
    BaseStateInterface(
            const std::string baseFrameId) : baseFrameId_(baseFrameId) {}

    //! Destructor
    virtual ~BaseStateInterface() {}

    //! Function through which the state of baseFrameId_ in the inertial frame can be determined
    /*!
     *  Function through which the state of baseFrameId_ in the inertial frame can be determined
     *  \param time Time at which state is to be computed
     *  \return Inertial state of frame origin at requested time
     */
    template<typename OutputTimeType, typename OutputStateScalarType>
    Eigen::Matrix<OutputStateScalarType, 6, 1> getBaseFrameState(
            const OutputTimeType time);

protected:
    //! Pure virtual function through which the state of baseFrameId_ in the inertial frame can be determined
    /*!
     *  Pure virtual function through which the state of baseFrameId_ in the inertial frame can be determined
     *  (double time and double state scalar).
     *  \param time Time at which state is to be computed
     *  \return Inertial state of frame origin at requested time
     */
    virtual Eigen::Matrix<double, 6, 1> getBaseFrameDoubleState(const double time) = 0;

    //! Pure virtual function through which the state of baseFrameId_ in the inertial frame can be determined
    /*!
     *  Pure virtual function through which the state of baseFrameId_ in the inertial frame can be determined
     *  (double time and double long state scalar).
     *  \param time Time at which state is to be computed
     *  \return Inertial state of frame origin at requested time
     */
    virtual Eigen::Matrix<long double, 6, 1> getBaseFrameLongDoubleState(const double time) = 0;

    //! Pure virtual function through which the state of baseFrameId_ in the inertial frame can be determined
    /*!
     *  Pure virtual function through which the state of baseFrameId_ in the inertial frame can be determined
     *  (Time object time and double state scalar).
     *  \param time Time at which state is to be computed
     *  \return Inertial state of frame origin at requested time
     */
    virtual Eigen::Matrix<double, 6, 1> getBaseFrameDoubleState(const Time &time) = 0;

    //! Pure virtual function through which the state of baseFrameId_ in the inertial frame can be determined
    /*!
     *  Pure virtual function through which the state of baseFrameId_ in the inertial frame can be determined
     *  (Time object time and long double state scalar).
     *  \param time Time at which state is to be computed
     *  \return Inertial state of frame origin at requested time
     */
    virtual Eigen::Matrix<long double, 6, 1> getBaseFrameLongDoubleState(const Time &time) = 0;

    //! Name of frame origin for which inertial state is computed by this class
    std::string baseFrameId_;
};

//! Class used for the determination of the inertial state of a Body's ephemeris origin
template<typename TimeType, typename StateScalarType>
class BaseStateInterfaceImplementation : public BaseStateInterface {
public:
    //! Constructor
    /*!
     * Constructor
     * \param baseFrameId Name of frame origin for which inertial state is computed by this class
     * \param stateFunction Function returning frame's inertial state as a function of time.
     * \param subtractStateFunction Boolean denoting whether to subtract or add the state function (i.e. whether to multiply
     * result of stateFunction by -1).
     */
    BaseStateInterfaceImplementation(
            const std::string baseFrameId,
            const std::function<Eigen::Matrix<StateScalarType, 6, 1>(const TimeType)> stateFunction,
            const bool subtractStateFunction = 0) : BaseStateInterface(baseFrameId),
        stateFunction_(stateFunction), stateMultiplier_((subtractStateFunction == 0) ? 1.0 : -1.0) {}

    //! Destructor
    ~BaseStateInterfaceImplementation() {}

protected:
    //! Function through which the state of baseFrameId_ in the inertial frame can be determined
    /*!
     *  Function through which the state of baseFrameId_ in the inertial frame can be determined
     *  (double time and double state scalar).
     *  \param time Time at which state is to be computed
     *  \return Inertial state of frame origin at requested time
     */
    Eigen::Matrix<double, 6, 1> getBaseFrameDoubleState(const double time) {
        return static_cast<double>(stateMultiplier_) * std::move(stateFunction_(time)).template cast<double>();
    }

    //! Function through which the state of baseFrameId_ in the inertial frame can be determined
    /*!
     *  Function through which the state of baseFrameId_ in the inertial frame can be determined
     *  (double time and double long state scalar).
     *  \param time Time at which state is to be computed
     *  \return Inertial state of frame origin at requested time
     */
    Eigen::Matrix<long double, 6, 1> getBaseFrameLongDoubleState(const double time) {
        return static_cast<long double>(stateMultiplier_) * std::move(stateFunction_(time)).template cast<long double>();
    }

    //! Function through which the state of baseFrameId_ in the inertial frame can be determined
    /*!
     *  Function through which the state of baseFrameId_ in the inertial frame can be determined
     *  (Time object time and double state scalar).
     *  \param time Time at which state is to be computed
     *  \return Inertial state of frame origin at requested time
     */
    Eigen::Matrix<double, 6, 1> getBaseFrameDoubleState(const Time &time) {
        return static_cast<double>(stateMultiplier_) * stateFunction_(time).template cast<double>();
    }

    //! Function through which the state of baseFrameId_ in the inertial frame can be determined
    /*!
     *  Function through which the state of baseFrameId_ in the inertial frame can be determined
     *  (Time object time and long double state scalar).
     *  \param time Time at which state is to be computed
     *  \return Inertial state of frame origin at requested time
     */
    Eigen::Matrix<long double, 6, 1> getBaseFrameLongDoubleState(const Time &time) {
        return static_cast<long double>(stateMultiplier_) * std::move(stateFunction_(time)).template cast<long double>();
    }

private:
    //! Function returning frame's inertial state as a function of time.
    std::function<Eigen::Matrix<StateScalarType, 6, 1>(const TimeType)> stateFunction_;

    //! Value (1 or -1) by which to multiply the state returned by stateFunction_.
    int stateMultiplier_;
};

//! Body class representing the properties of a celestial body (natural or artificial).
/*!
 *  Body class representing the properties of a celestial body (natural or artificial). By storing
 *  all properties of bodies (ephemeris, rotation, gravity, etc.) in a set of body objects,
 *  the simulation environment can be defined in a clear and modular way. To create body
 *  objects, the createBodies.h function provides a range of functionality. The
 *  createAccelerationModels.h file provides functions to use body objects to create acceleration
 *  objects.
 */
class Body {
public:
    //! Constructor for a body
    /*!
     * Constructor for a body, sets current state (with zero default value).
     * \param state Current state of body at initialization (default = zeroes).
     */
    Body( const Eigen::Vector6d& state =
            Eigen::Vector6d::Zero( ) )
        : bodyIsGlobalFrameOrigin_( -1 ), currentState_( state ), timeOfCurrentState_( TUDAT_NAN ),
          ephemerisFrameToBaseFrame_( std::make_shared< BaseStateInterfaceImplementation< double, double > >(
                                          "", [ = ]( const double ){ return Eigen::Vector6d::Zero( ); } ) ),
          currentRotationToLocalFrame_( Eigen::Quaterniond( Eigen::Matrix3d::Identity( ) ) ),
          currentRotationToGlobalFrame_( Eigen::Quaterniond( Eigen::Matrix3d::Identity( ) ) ),
          currentRotationToLocalFrameDerivative_( Eigen::Matrix3d::Zero( ) ),
          currentAngularVelocityVectorInGlobalFrame_( Eigen::Vector3d::Zero( ) ),
          currentAngularVelocityVectorInLocalFrame_( Eigen::Vector3d::Zero( ) ),
          bodyMassFunction_( nullptr ),
          bodyInertiaTensor_( Eigen::Matrix3d::Zero( ) ),
          scaledMeanMomentOfInertia_( TUDAT_NAN ),
          density_( TUDAT_NAN ),
          bodyName_( "unnamed_body" )
    {
        currentLongState_ = currentState_.cast< long double >( );
        isStateSet_ = false;
        isRotationSet_ = false;
    }

    //! Function to retrieve the class returning the state of this body's ephemeris origin w.r.t. the global origin
    /*!
     * Function to retrieve the class returning the state of this body's ephemeris origin w.r.t. the global origin
     * \return Class returning the state of this body's ephemeris origin w.r.t. the global origin
     */
    std::shared_ptr<BaseStateInterface> getEphemerisFrameToBaseFrame() {
        return ephemerisFrameToBaseFrame_;
    }

    //! Function to set the class returning the state of this body's ephemeris origin w.r.t. the global origin
    /*!
     * Function to set the class returning the state of this body's ephemeris origin w.r.t. the global origin
     * \param ephemerisFrameToBaseFrame Class returning the state of this body's ephemeris origin w.r.t. the global origin
     */
    void setEphemerisFrameToBaseFrame(const std::shared_ptr<BaseStateInterface> ephemerisFrameToBaseFrame) {
        ephemerisFrameToBaseFrame_ = ephemerisFrameToBaseFrame;
    }

    //! Get current state.
    /*!
     * Returns the internally stored current state vector.
     * \return Current state.
     */
    Eigen::Vector6d getState( )
    {
        if( !isStateSet_ )
        {
            throw std::runtime_error( "Error when retrieving state from body " + bodyName_ + ", state of body is not yet defined" );
        }
        else
        {
            return currentState_;
        }
    }

    //! Set current state of body manually
    /*!
     * Set current state of body manually, which must be in the global frame. Note that this
     * function does not set the currentLongState_, use the setLongState when needing the use of the
     * long precision current state.
     * \param state Current state of the body that is set.
     */
    void setState(const Eigen::Vector6d &state)
    {
        currentState_ = state;
        isStateSet_ = true;
    }

    //! Set current state of body manually in long double precision.
    /*!
     * Set current state of body manually in long double precision. State must be in the global
     * frame.  Note that this function sets both the currentState_ and currentLongState_ variables
     * (currentLongState_ directly and currentState_ by casting the input to double entries).
     * \param longState Current state of the body that is set, in long double precision.
     */
    void setLongState(const Eigen::Matrix<long double, 6, 1> &longState) {
        currentLongState_ = longState;
        currentState_ = longState.cast<double>();
        isStateSet_ = true;

    }

    //! Templated function to set the state manually.
    /*!
     * Templated function to set the state manually, calls either setState or setLongState function.
     * \param state Current state of the body that is set, with StateScalarType precision.
     */
    template<typename StateScalarType>
    void setTemplatedState(const Eigen::Matrix<StateScalarType, 6, 1> &state);

    //! Templated function to set the current state of the body from its ephemeris and
    //! global-to-ephemeris-frame function.
    /*!
     * Templated function to set the current state of the body from its ephemeris and
     * global-to-ephemeris-frame function. It sets both the currentState_ and currentLongState_ variables. F
     * FUndamental coputation is done on state with StateScalarType precision as a function of TimeType time
     * \param time Time at which the global state is to be set.
     */
    template<typename StateScalarType = double, typename TimeType = double>
    void setStateFromEphemeris(const TimeType &time)
    {
        if (!(static_cast<Time>(time) == timeOfCurrentState_))
        {
            if( bodyEphemeris_ == nullptr )
            {
                throw std::runtime_error( "Error when requesting state from ephemeris of body " + bodyName_ + ", body has no ephemeris" );
            }
            // If body is not global frame origin, set state.
            if (bodyIsGlobalFrameOrigin_ == 0)
            {
                if (sizeof(StateScalarType) == 8)
                {
                    currentState_ =
                            (bodyEphemeris_->getTemplatedStateFromEphemeris<StateScalarType, TimeType>(time) + ephemerisFrameToBaseFrame_->getBaseFrameState<TimeType, StateScalarType>(time)).template cast<double>();
                    currentLongState_ = currentState_.template cast<long double>();
                }
                else
                {
                    currentLongState_ =
                            (bodyEphemeris_->getTemplatedStateFromEphemeris<StateScalarType, TimeType>(time) + ephemerisFrameToBaseFrame_->getBaseFrameState<TimeType, StateScalarType>(time)).template cast<long double>();
                    currentState_ = currentLongState_.template cast<double>();
                }
            }
            // If body is global frame origin, set state to zeroes, and barycentric state value.
            else if (bodyIsGlobalFrameOrigin_ == 1)
            {
                currentState_.setZero();
                currentLongState_.setZero();

                if (sizeof(StateScalarType) == 8)
                {
                    currentBarycentricState_ =
                            ephemerisFrameToBaseFrame_->getBaseFrameState<TimeType, StateScalarType>(time).template cast<double>();
                    currentBarycentricLongState_ = currentBarycentricState_.template cast<long double>();
                }
                else
                {
                    currentBarycentricLongState_ =
                            ephemerisFrameToBaseFrame_->getBaseFrameState<TimeType, StateScalarType>(time).template cast<long double>();
                    currentBarycentricState_ = currentBarycentricLongState_.template cast<double>();
                }
            }
            else
            {
                throw std::runtime_error("Error when setting body state, global origin not yet defined.");
            }

            timeOfCurrentState_ = static_cast<TimeType>(time);
        }
        isStateSet_ = true;
    }

    //    extern template void setStateFromEphemeris< double, double >( const double& time );

    //! Templated function to get the current state of the body from its ephemeris and
    //! global-to-ephemeris-frame function.
    /*!
     * Templated function to get the current state of the body from its ephemeris and
     * global-to-ephemeris-frame function.  It calls the setStateFromEphemeris state, resetting the currentState_ /
     * currentLongState_ variables, and returning the state with the requested precision
     * \param time Time at which to evaluate states.
     * \return State at requested time
     */
    template<typename StateScalarType = double, typename TimeType = double>
    Eigen::Matrix<StateScalarType, 6, 1> getStateInBaseFrameFromEphemeris(const TimeType time)
    {
        setStateFromEphemeris<StateScalarType, TimeType>(time);
        if (sizeof(StateScalarType) == 8) {
            return currentState_.template cast<StateScalarType>();
        } else {
            return currentLongState_.template cast<StateScalarType>();
        }
    }

    //! Templated function to get the current berycentric state of the body from its ephemeris andcglobal-to-ephemeris-frame
    //! function.
    /*!
     * Templated function to get the current berycentric state of the body from its ephemeris andcglobal-to-ephemeris-frame
     * function. It calls the setStateFromEphemeris state, resetting the currentBarycentricState_ /
     * currentBarycentricLongState_ variables, and returning the state with the requested precision. This function can ONLY be
     * called if this body is the global frame origin, otherwise an exception is thrown
     * \param time Time at which to evaluate states.
     * \return Barycentric State at requested time
     */
    template<typename StateScalarType = double, typename TimeType = double>
    Eigen::Matrix<StateScalarType, 6, 1> getGlobalFrameOriginBarycentricStateFromEphemeris(const TimeType time) {
        if (bodyIsGlobalFrameOrigin_ != 1) {
            throw std::runtime_error("Error, calling global frame origin barycentric state on body that is not global frame origin");
        }

        setStateFromEphemeris<StateScalarType, TimeType>(time);

        if (sizeof(StateScalarType) == 8) {
            return currentBarycentricState_.template cast<StateScalarType>();
        } else {
            return currentBarycentricLongState_.template cast<StateScalarType>();
        }
    }

    //! Get current rotational state.
    /*!
     * Returns the internally stored current rotational state vector.
     * \return Current rotational state.
     */
    Eigen::Vector7d getRotationalStateVector() {
        Eigen::Vector7d rotationalStateVector;

        rotationalStateVector.segment( 0, 4 ) =
                linear_algebra::convertQuaternionToVectorFormat( Eigen::Quaterniond( currentRotationToGlobalFrame_ ) );
        rotationalStateVector.segment( 4, 3 ) = currentAngularVelocityVectorInLocalFrame_;
        return rotationalStateVector;
    }

    //! Get current position.
    /*!
     * Returns the internally stored current position vector.
     * \return Current position.
     */
    Eigen::Vector3d getPosition()
    {
        if( !isStateSet_ )
        {
            throw std::runtime_error( "Error when retrieving position from body " + bodyName_ + ", state of body is not yet defined" );
        }
        else
        {
            return currentState_.segment(0, 3);
        }
    }

    void getPositionByReference( Eigen::Vector3d& position );

    //! Get current velocity.
    /*!
     * Returns the internally stored current velocity vector.
     * \return Current velocity.
     */
    Eigen::Vector3d getVelocity()
    {
        if( !isStateSet_ )
        {
            throw std::runtime_error( "Error when retrieving velociy from body " + bodyName_ + ", state of body is not yet defined" );
        }
        else
        {
            return currentState_.segment(3, 3);
        }
    }

    //! Get current state, in long double precision
    /*!
     * Returns the internally stored current state vector, in long double precision
     * \return Current state, in long double precisio
     */
    Eigen::Matrix<long double, 6, 1> getLongState()
    {
        if( !isStateSet_ )
        {
            throw std::runtime_error( "Error when retrieving long state from body " + bodyName_ + ", state of body is not yet defined" );
        }
        else
        {
            return currentLongState_;
        }
    }

    //! Get current position, in long double precision
    /*!
     * Returns the internally stored current position vector, in long double precision
     * \return Current position, in long double precision
     */
    Eigen::Matrix<long double, 3, 1> getLongPosition( )
    {
        if( !isStateSet_ )
        {
            throw std::runtime_error( "Error when retrieving long position from body " + bodyName_ + ", state of body is not yet defined" );
        }
        else
        {
            return currentLongState_.segment(0, 3);
        }
    }

    //! Get current velocity, in long double precision.
    /*!
     * Returns the internally stored current velocity vector.
     * \return Current velocity, in long double precision
     */
    Eigen::Matrix<long double, 3, 1> getLongVelocity( )
    {
        if( !isStateSet_ )
        {
            throw std::runtime_error( "Error when retrieving long velocity from body " + bodyName_ + ", state of body is not yet defined" );
        }
        else
        {
            return currentLongState_.segment(3, 3);
        }
    }

    //! Templated function to retrieve the state.
    /*!
     * Templated function to retrieve the state, calls either getState or getLongState function.
     * \return  Current state of the body, with StateScalarType precision.
     */
    template<typename ScalarStateType>
    Eigen::Matrix<ScalarStateType, 6, 1> getTemplatedState();

    //! Function to set the rotation from global to body-fixed frame at given time
    /*!
     * Function to set the rotation from global to body-fixed frame at given time, using the
     * rotationalEphemeris_ member object
     * \param time Time at which the rotation is to be retrieved.
     */
    void setCurrentRotationToLocalFrameFromEphemeris( const double time )
    {
        if( rotationalEphemeris_!= nullptr )
        {
            currentRotationToLocalFrame_ = rotationalEphemeris_->getRotationToTargetFrame( time );
        }
//        else if( dependentOrientationCalculator_ != nullptr )
//        {
//            currentRotationToLocalFrame_ = dependentOrientationCalculator_->computeAndGetRotationToLocalFrame( time );
//        }
        else
        {
            throw std::runtime_error(
                        "Error, no rotation model found in Body::setCurrentRotationToLocalFrameFromEphemeris" );
        }
        currentRotationToGlobalFrame_ = currentRotationToLocalFrame_.inverse( );
        isRotationSet_ = true;
    }

//    //! Function to set the rotation matrix derivative from global to body-fixed frame at given time
//    /*!
//     * Function to set the rotation matrix derivative from global to body-fixed frame at given time,
//     * using the rotationalEphemeris_ member object
//     * \param time Time at which the rotation matrix derivative is to be retrieved.
//     */
//    void setCurrentRotationToLocalFrameDerivativeFromEphemeris(const double time) {
//        if (rotationalEphemeris_ != nullptr) {
//            currentRotationToLocalFrameDerivative_ = rotationalEphemeris_->getDerivativeOfRotationToTargetFrame(time);
//        } else if (dependentOrientationCalculator_ != nullptr) {
//            currentRotationToLocalFrameDerivative_.setZero();
//        } else {
//            throw std::runtime_error(
//                        "Error, no rotationalEphemeris_ found in Body::setCurrentRotationToLocalFrameDerivativeFromEphemeris");
//        }
//    }

//    //! Function to set the angular velocity vector in the global frame at given time
//    /*!
//     * Function to set the angular velocity vector in the global frame at given time, using the
//     * rotationalEphemeris_ member object
//     * \param time Time at which the angular velocity vector in the global frame is to be retrieved.
//     */
//    void setCurrentAngularVelocityVectorInGlobalFrame(const double time) {
//        if (rotationalEphemeris_ != nullptr) {
//            currentAngularVelocityVectorInGlobalFrame_ = rotationalEphemeris_->getRotationalVelocityVectorInBaseFrame(time);
//            currentAngularVelocityVectorInLocalFrame_ = currentRotationToLocalFrame_ * currentAngularVelocityVectorInGlobalFrame_;

//        } else if (dependentOrientationCalculator_ != nullptr) {
//            currentAngularVelocityVectorInGlobalFrame_.setZero();
//            currentAngularVelocityVectorInLocalFrame_.setZero();
//        } else {
//            throw std::runtime_error(
//                        "Error, no rotationalEphemeris_ found in Body::setCurrentAngularVelocityVectorInGlobalFrame");
//        }
//    }

    //! Function to set the full rotational state at given time
    /*!
     * Function to set the full rotational state at (rotation from global to body-fixed frame
     * rotation matrix derivative from global to body-fixed frame and angular velocity vector in the
     * global frame) at given time, using the rotationalEphemeris_ member object.
     * \param time Time at which the angular velocity vector in the global frame is to be retrieved.
     */
    template< typename TimeType >
    void setCurrentRotationalStateToLocalFrameFromEphemeris( const TimeType time )
    {
        if( rotationalEphemeris_ != nullptr )
        {
            rotationalEphemeris_->getFullRotationalQuantitiesToTargetFrameTemplated< TimeType >(
                        currentRotationToLocalFrame_, currentRotationToLocalFrameDerivative_,
                        currentAngularVelocityVectorInGlobalFrame_, time );
            currentAngularVelocityVectorInLocalFrame_ = currentRotationToLocalFrame_ * currentAngularVelocityVectorInGlobalFrame_;
        }
//        else if( dependentOrientationCalculator_ != nullptr )
//        {
//            currentRotationToLocalFrame_ = dependentOrientationCalculator_->computeAndGetRotationToLocalFrame( time );
//            currentRotationToLocalFrameDerivative_.setZero( );
//            currentAngularVelocityVectorInGlobalFrame_.setZero( );
//            currentAngularVelocityVectorInLocalFrame_.setZero( );
//        }
        else
        {
            throw std::runtime_error(
                        "Error, no rotationalEphemeris_ found in Body::setCurrentRotationalStateToLocalFrameFromEphemeris" );
        }
        currentRotationToGlobalFrame_ = currentRotationToLocalFrame_.inverse( );
        isRotationSet_ = true;

    }

    //! Function to set the full rotational state directly
    /*!
     * Function to set the full rotational state  directly (rotation from global to body-fixed frame
     * rotation matrix derivative from global to body-fixed frame and angular velocity vector in the
     * global frame) directly, by providing the current rotational state as input.
     * \param currentRotationalStateFromLocalToGlobalFrame Quaternion from body-fixed to propagation frame
     * (in vector form) and the body's angular velocity vector in body-fixed frame.
     */
  void setCurrentRotationalStateToLocalFrame(const Eigen::Vector7d currentRotationalStateFromLocalToGlobalFrame) {
    currentRotationToGlobalFrame_ =
        Eigen::Quaterniond(currentRotationalStateFromLocalToGlobalFrame(0),
                           currentRotationalStateFromLocalToGlobalFrame(1),
                           currentRotationalStateFromLocalToGlobalFrame(2),
                           currentRotationalStateFromLocalToGlobalFrame(3));

    currentRotationToGlobalFrame_.normalize();
    currentRotationToLocalFrame_ = currentRotationToGlobalFrame_.inverse();
    currentAngularVelocityVectorInGlobalFrame_ =
        currentRotationToGlobalFrame_ * currentRotationalStateFromLocalToGlobalFrame.block< 3, 1 >(4, 0);

    currentAngularVelocityVectorInLocalFrame_ = currentRotationalStateFromLocalToGlobalFrame.block< 3, 1 >(4, 0);

    Eigen::Matrix3d currentRotationMatrixToLocalFrame = (currentRotationToLocalFrame_).toRotationMatrix();
    currentRotationToLocalFrameDerivative_ = linear_algebra::getCrossProductMatrix(
                                                 currentRotationalStateFromLocalToGlobalFrame.block< 3, 1 >(4, 0 ))
        * currentRotationMatrixToLocalFrame;
    isRotationSet_ = true;

  }

    //! Get current rotation from body-fixed to inertial frame.
    /*!
     *  Get current rotation from body-fixed to inertial frame, as set from the rotationalEphemeris_
     *  by the setCurrentRotationalStateToLocalFrameFromEphemeris or
     *  setCurrentRotationToLocalFrameFromEphemeris function.  If body has no rotational ephemeris,
     *  an identity quaternion (no rotation) is returned.
     *  \return Current rotation from body-fixed to inertial frame.
     */
    Eigen::Quaterniond getCurrentRotationToGlobalFrame( )
    {
        if( !isRotationSet_ )
        {
            throw std::runtime_error( "Error when retrieving rotation to global frame from body " + bodyName_ + ", state of body is not yet defined" );
        }
        else
        {
            return currentRotationToGlobalFrame_;
        }
    }

    Eigen::Quaterniond& getCurrentRotationToGlobalFrameReference( )
    {
        if( !isRotationSet_ )
        {
            throw std::runtime_error( "Error when retrieving rotation to global frame from body " + bodyName_ + ", state of body is not yet defined" );
        }
        else
        {
            return currentRotationToGlobalFrame_;
        }
    }

    //! Get current rotation from inertial to body-fixed frame.
    /*!
     *  Get current rotation from inertial to body-fixed frame, as set from the rotationalEphemeris_
     *  by the setCurrentRotationalStateToLocalFrameFromEphemeris or
     *  setCurrentRotationToLocalFrameFromEphemeris function.  If body has no rotational ephemeris,
     *  an identity quaternion (no rotation) is returned.
     *  \return Current rotation from inertial to body-fixed frame.
     */
    Eigen::Quaterniond getCurrentRotationToLocalFrame()
    {
        if( !isRotationSet_ )
        {
            throw std::runtime_error( "Error when retrieving rotation to local frame from body " + bodyName_ + ", state of body is not yet defined" );
        }
        else
        {
            return currentRotationToLocalFrame_;
        }
    }

    Eigen::Matrix3d getCurrentRotationMatrixToGlobalFrame()
    {
        if( !isRotationSet_ )
        {
            throw std::runtime_error( "Error when retrieving rotation to global frame from body " + bodyName_ + ", state of body is not yet defined" );
        }
        else
        {
            return Eigen::Matrix3d( currentRotationToLocalFrame_.inverse() );
        }
    }

    Eigen::Matrix3d getCurrentRotationMatrixToLocalFrame()
    {
        if( !isRotationSet_ )
        {
            throw std::runtime_error( "Error when retrieving rotation to local frame from body " + bodyName_ + ", state of body is not yet defined" );
        }
        else
        {
            return Eigen::Matrix3d( currentRotationToLocalFrame_ );
        }
    }

    //! Get current rotational state.
    /*!
     *  Get current rotational state, expressed as a quaternion from global to body-fixed frame
     *  (in vector form) and the body's angular velocity vector in inertial frame.
     *  \return Current rotational state in quaternions and rotational velocity.
     */
    Eigen::Vector7d getCurrentRotationalState()
    {
        if( !isRotationSet_ )
        {
            throw std::runtime_error( "Error when retrieving rotation from body " + bodyName_ + ", state of body is not yet defined" );
        }
        else
        {
            return (Eigen::VectorXd(7) << linear_algebra::convertQuaternionToVectorFormat(getCurrentRotationToGlobalFrame()),
                    getCurrentAngularVelocityVectorInGlobalFrame())
                    .finished();
        }
    }

    //! Get current rotation matrix derivative from body-fixed to global frame.
    /*!
     *  Get current rotation matrix derivative from body-fixed frame to global, as set from the
     *  rotationalEphemeris_ by the setCurrentRotationalStateToLocalFrameFromEphemeris or
     *  setCurrentRotationToLocalFrameDerivativeFromEphemeris function. If body has no rotational
     *  ephemeris, an zero matrix (no rotation) is returned.
     *  \return Current otation matrix derivative from global to body-fixed frame.
     */
    Eigen::Matrix3d getCurrentRotationMatrixDerivativeToGlobalFrame( )
    {
        if( !isRotationSet_ )
        {
            throw std::runtime_error( "Error when retrieving derivative of rotation to global frame from body " + bodyName_ + ", state of body is not yet defined" );
        }
        else if( currentRotationToLocalFrameDerivative_.hasNaN( ) )
        {
            throw std::runtime_error( "Error when retrieving derivative of rotation to global frame from body " + bodyName_ + ", matrix is undefined" );
        }
        else
        {
            return currentRotationToLocalFrameDerivative_.transpose();
        }
    }

    //! Get current rotation matrix derivative from global to body-fixed frame.
    /*!
     *  Get current rotation matrix derivative from global to body-fixed frame, as set from the
     *  rotationalEphemeris_ by the setCurrentRotationalStateToLocalFrameFromEphemeris or
     *  setCurrentRotationToLocalFrameDerivativeFromEphemeris function. If body has no rotational
     *  ephemeris, an zero matrix (no rotation) is returned.
     *  \return Current otation matrix derivative from global to body-fixed frame.
     */
    Eigen::Matrix3d getCurrentRotationMatrixDerivativeToLocalFrame()
    {
        if( !isRotationSet_ )
        {
            throw std::runtime_error( "Error when retrieving derivative of rotation to local frame from body " + bodyName_ + ", state of body is not yet defined" );
        }
        else if( currentRotationToLocalFrameDerivative_.hasNaN( ) )
        {
            throw std::runtime_error( "Error when retrieving derivative of rotation to local frame from body " + bodyName_ + ", matrix is undefined" );
        }
        else
        {
            return currentRotationToLocalFrameDerivative_;
        }
    }

    //! Get current angular velocity vector for body's rotation, expressed in the global frame.
    /*!
     *  Get current angular velocity vector for body's rotation, expressed in the global frame.
     *  \return Current angular velocity vector for body's rotation, expressed in the global frame.
     */
    Eigen::Vector3d getCurrentAngularVelocityVectorInGlobalFrame( )
    {
        if( !isRotationSet_ )
        {
            throw std::runtime_error( "Error when retrieving angular velocioty of body " + bodyName_ + ", state of body is not yet defined" );
        }
        else
        {
            return currentAngularVelocityVectorInGlobalFrame_;
        }
    }

    //! Get current angular velocity vector for body's rotation, expressed in the local frame.
    /*!
     *  Get current angular velocity vector for body's rotation, expressed in the local frame.
     *  Transformation from the global to the local frame is done by rotating the vector with the
     *  current quaternion to local frame.
     *  \return Current angular velocity vector for body's rotation, expressed in the local frame.
     */
    Eigen::Vector3d getCurrentAngularVelocityVectorInLocalFrame( )
    {
        if( !isRotationSet_ )
        {
            throw std::runtime_error( "Error when retrieving angular velocioty of body " + bodyName_ + ", state of body is not yet defined" );
        }
        else
        {
            return currentAngularVelocityVectorInLocalFrame_;
        }
    }

    //! Function to set the ephemeris of the body.
    /*!
     *  Function to set the ephemeris of the body, which is used to represent the (a priori)
     *  state history of the body.
     *  \param bodyEphemeris New ephemeris of the body.
     */
    void setEphemeris( const std::shared_ptr< ephemerides::Ephemeris > bodyEphemeris )
    {
        bodyEphemeris_ = bodyEphemeris;
    }

    //! Function to set the gravity field of the body.
    /*!
     *  Function to set the gravity field of the body; input is also used to (re)set the mass of the
     *  body.
     *  \param gravityFieldModel New gravity field of the body.
     */
    void setGravityFieldModel(
            const std::shared_ptr<gravitation::GravityFieldModel> gravityFieldModel) {
        gravityFieldModel_ = gravityFieldModel;

        // Update current mass of body, provide warning
        if( bodyMassFunction_ != nullptr )
        {
            std::cerr << "Warning when settings gravity field model for body, mass function already found: resetting" << std::endl;
        }

        currentMass_ = gravityFieldModel_->getGravitationalParameter( )
                / physical_constants::GRAVITATIONAL_CONSTANT;
        bodyMassFunction_ = [ = ]( const double ){ return currentMass_; };
    }

    //! Function to set the atmosphere model of the body.
    /*!
     *  Function to set the atmosphere model of the body.
     *  \param atmosphereModel Atmosphere model of the body.
     */
    void setAtmosphereModel(
            const std::shared_ptr<aerodynamics::AtmosphereModel> atmosphereModel) {
        atmosphereModel_ = atmosphereModel;
    }

    //! Function to set the rotation model of the body.
    /*!
     *  Function to set the rotation model of the body.
     *  \param rotationalEphemeris Rotation model of the body.
     */
    void setRotationalEphemeris(
            const std::shared_ptr<ephemerides::RotationalEphemeris> rotationalEphemeris) {
//        if (dependentOrientationCalculator_ != nullptr) {
//            std::cerr << "Warning when setting rotational ephemeris, dependentOrientationCalculator_ already found, NOT setting closure" << std::endl;
//        }
        rotationalEphemeris_ = rotationalEphemeris;
    }

//    //! Function to set a rotation model that is only valid during numerical propagation
//    /*!
//     *  Function to set a rotation model that is only valid during numerical propagation, as it depends on the full state
//     *  of the environment
//     *  \param dependentOrientationCalculator Object from which the orientation is computed.
//     */
//    void setDependentOrientationCalculator(
//            const std::shared_ptr<reference_frames::DependentOrientationCalculator> dependentOrientationCalculator) {
//        // Check if object already exists
//        if (dependentOrientationCalculator_ != nullptr) {
//            // Try to create closure between new and existing objects (i.e ensure that they end up computing the same rotation
//            // in differen manenrs.
//            if ((std::dynamic_pointer_cast<reference_frames::AerodynamicAngleCalculator>(
//                     dependentOrientationCalculator)
//                 != nullptr)
//                    && (std::dynamic_pointer_cast<reference_frames::AerodynamicAngleCalculator>(
//                            dependentOrientationCalculator_)
//                        == nullptr)) {
//                reference_frames::setAerodynamicDependentOrientationCalculatorClosure(
//                            dependentOrientationCalculator_,
//                            std::dynamic_pointer_cast<reference_frames::AerodynamicAngleCalculator>(
//                                dependentOrientationCalculator));
//            } else if ((std::dynamic_pointer_cast<reference_frames::AerodynamicAngleCalculator>(
//                            dependentOrientationCalculator_)
//                        != nullptr)
//                       && (std::dynamic_pointer_cast<reference_frames::AerodynamicAngleCalculator>(
//                               dependentOrientationCalculator)
//                           == nullptr)) {
//                reference_frames::setAerodynamicDependentOrientationCalculatorClosure(
//                            dependentOrientationCalculator,
//                            std::dynamic_pointer_cast<reference_frames::AerodynamicAngleCalculator>(
//                                dependentOrientationCalculator_));
//            } else if ((std::dynamic_pointer_cast<propulsion::BodyFixedForceDirectionGuidance>(
//                            dependentOrientationCalculator_)
//                        != nullptr)
//                       && (std::dynamic_pointer_cast<propulsion::BodyFixedForceDirectionGuidance>(
//                               dependentOrientationCalculator)
//                           != nullptr)) {
//                dependentOrientationCalculator_ = dependentOrientationCalculator;
//            } else if (!suppressDependentOrientationCalculatorWarning_) {
//                std::cerr << "Warning, cannot reset dependentOrientationCalculator, incompatible object already exists" << std::endl;
//            }
//        } else {
//            dependentOrientationCalculator_ = dependentOrientationCalculator;
//        }
//    }

    //! Function to set the shape model of the body.
    /*!
     *  Function to set the shape model of the body.
     *  \param shapeModel Shape model of the body.
     */
    void setShapeModel(const std::shared_ptr<basic_astrodynamics::BodyShapeModel> shapeModel) {
        shapeModel_ = shapeModel;
    }

    //! Function to set the aerodynamic coefficient interface of the body.
    /*!
     *  Function to set the aerodynamic coefficient interface of the body.
     *  \param aerodynamicCoefficientInterface Aerodynamic coefficient interface of the body.
     */
    void setAerodynamicCoefficientInterface(
            const std::shared_ptr<aerodynamics::AerodynamicCoefficientInterface>
            aerodynamicCoefficientInterface)
    {
        aerodynamicCoefficientInterface_ = aerodynamicCoefficientInterface;
<<<<<<< HEAD
        std::vector< std::string > controlSurfaceList = aerodynamicCoefficientInterface->getControlSurfaceNames( );
        for( unsigned int i = 0; i < controlSurfaceList.size( ); i++ )
        {
            if( getVehicleSystems( )->doesControlSurfaceExist( controlSurfaceList.at( i ) ) == 0 )
            {
                vehicleSystems_->setCurrentControlSurfaceDeflection( controlSurfaceList.at( i ), 0.0 );
            }
=======

        if( std::dynamic_pointer_cast< aerodynamics::AtmosphericFlightConditions >( aerodynamicFlightConditions_ ) != nullptr )
        {
            std::dynamic_pointer_cast< aerodynamics::AtmosphericFlightConditions >( aerodynamicFlightConditions_ )->resetAerodynamicCoefficientInterface( aerodynamicCoefficientInterface_ );
>>>>>>> 2c0a0463
        }
    }

    //! Function to set the body flight conditions
    /*!
     * Function to set the body flight conditions, which calculates current aerodynamic angles,
     * altitude, etc.
     * \param aerodynamicFlightConditions Body flight conditions
     */
    void setFlightConditions(
            const std::shared_ptr<aerodynamics::FlightConditions> aerodynamicFlightConditions) {
        aerodynamicFlightConditions_ = aerodynamicFlightConditions;

//        // If dependentOrientationCalculator_ object already exists, provide a warning and create closure between the two
//        if (dependentOrientationCalculator_ != nullptr) {
//            reference_frames::setAerodynamicDependentOrientationCalculatorClosure(
//                        dependentOrientationCalculator_, aerodynamicFlightConditions_->getAerodynamicAngleCalculator());
//        } else {
//            dependentOrientationCalculator_ = aerodynamicFlightConditions->getAerodynamicAngleCalculator();
//        }

        // Create closure between rotational ephemeris and aerodynamic angle calculator.
        if( rotationalEphemeris_ != nullptr && std::dynamic_pointer_cast< ephemerides::AerodynamicAngleRotationalEphemeris >(
                    rotationalEphemeris_ ) == nullptr )
        {
            aerodynamicFlightConditions_->getAerodynamicAngleCalculator( )->setBodyFixedAngleInterface(
                        std::make_shared< reference_frames::FromGenericEphemerisAerodynamicAngleInterface >(
                            rotationalEphemeris_ ) );
        }
    }

    std::vector< std::shared_ptr< basic_astrodynamics::BodyDeformationModel > > getBodyDeformationModels( )
    {
        return bodyDeformationModels_;
    }

    std::vector< std::shared_ptr< basic_astrodynamics::BodyDeformationModel > >& getBodyDeformationModelsReference( )
    {
        return bodyDeformationModels_;
    }

    void addBodyDeformationModel( const std::shared_ptr< basic_astrodynamics::BodyDeformationModel > deformationModel )
    {
        bodyDeformationModels_.push_back( deformationModel );
    }
    //! Function to set the radiation pressure interface of the body, for a single radiation source.
    /*!
     *  Function to set the radiation pressure interface of the body, for a single radiation source
     *  \param radiatingBody Name of body that is the source of the radiation.
     *  \param radiationPressureInterface Radiation pressure interface of the body.
     */
    void setRadiationPressureInterface(
            const std::string &radiatingBody,
            const std::shared_ptr<electromagnetism::RadiationPressureInterface>
            radiationPressureInterface) {
        radiationPressureInterfaces_[radiatingBody] = radiationPressureInterface;
    }

    //! Function to set object containing all variations in the gravity field of this body.
    /*!
     * Function to set object containing all variations in the gravity field of this body.
     * \param gravityFieldVariationSet Object containing all variations in the gravity field of this body.
     */
    void setGravityFieldVariationSet(
            const std::shared_ptr<gravitation::GravityFieldVariationsSet>
            gravityFieldVariationSet) {
        gravityFieldVariationSet_ = gravityFieldVariationSet;
    }

    //! Function to get the gravity field model of the body.
    /*!
     *  Function to get the gravity field model of the body.
     *  \return Gravity field model of the body.
     */
    std::shared_ptr<gravitation::GravityFieldModel> getGravityFieldModel() {
        return gravityFieldModel_;
    }

    double getGravitationalParameter( )
    {
        if( gravityFieldModel_ == nullptr )
        {
            throw std::runtime_error( "Error when retrieveing gravitational parameter from body " + bodyName_ +
                                      ", no gravity field model is defined" );
        }
        return gravityFieldModel_->getGravitationalParameter( );
    }

    //! Function to get the ephemeris of the body.
    /*!
     *  Function to get the ephemeris of the body.
     *  \return Ephemeris of the body.
     */
    std::shared_ptr<ephemerides::Ephemeris> getEphemeris() {
        return bodyEphemeris_;
    }

    //! Function to get the atmosphere model of the body.
    /*!
     *  Function to get the atmosphere model of the body.
     *  \return Atmosphere model of the body.
     */
    std::shared_ptr<aerodynamics::AtmosphereModel> getAtmosphereModel() {
        return atmosphereModel_;
    }

    //! Function to get the rotation model of the body.
    /*!
     *  Function to get the rotation model of the body.
     *  \return Rotation model of the body.
     */
    std::shared_ptr<ephemerides::RotationalEphemeris> getRotationalEphemeris() {
        return rotationalEphemeris_;
    }

//    //! Function to retrieve the model to compute the rotation of the body based on the current state of the environment.
//    /*!
//     * Function to retrieve the model to compute the rotation of the body based on the current state of the environment
//     * (model is only valid during propagation).
//     * \return Model to compute the rotation of the body based on the current state of the environment
//     */
//    std::shared_ptr<reference_frames::DependentOrientationCalculator> getDependentOrientationCalculator() {
//        return dependentOrientationCalculator_;
//    }

    //! Function to retrieve the shape model of body.
    /*!
     * Function to retrieve the shape model of body.
     * \return Shape model of body.
     */
    std::shared_ptr<basic_astrodynamics::BodyShapeModel> getShapeModel() {
        return shapeModel_;
    }

    //! Function to retrieve the aerodynamic coefficient model of body.
    /*!
     * Function to retrieve the body aerodynamic coefficient model of body.
     * \return Aerodynamic coefficient model of body.
     */
    std::shared_ptr<aerodynamics::AerodynamicCoefficientInterface>
    getAerodynamicCoefficientInterface() {
        return aerodynamicCoefficientInterface_;
    }

    //! Function to retrieve the body flight conditions
    /*!
     * Function to retrieve the body flight conditions, which calculates current aerodynamic angles,
     * altitude, etc.
     * \return Body flight conditions
     */
    std::shared_ptr<aerodynamics::FlightConditions> getFlightConditions() {
        return aerodynamicFlightConditions_;
    }

    //! Function to retrieve the shape model of the body.
    /*!
     *  Function to retrieve the shape model of the body.
     *  \return Shape model of the body.
     */
    std::map<std::string, std::shared_ptr<electromagnetism::RadiationPressureInterface>>
    getRadiationPressureInterfaces() {
        return radiationPressureInterfaces_;
    }

    //! Function to retrieve a single object describing variation in the gravity field of this body.
    /*!
     *  Function to retrieve a single object describing variation in the gravity field of this body.
     *  \param deformationType Type of gravity field variation.
     *  \param identifier Identifier of gravity field variation that is to be retrieved (empty by default; only required
     *  if multiple variations of same type are present)
     *  \return Object describing requested variation in the gravity field of this body.
     */
    std::pair<bool, std::shared_ptr<gravitation::GravityFieldVariations>>
    getGravityFieldVariation(
            const gravitation::BodyDeformationTypes &deformationType,
            const std::string identifier = "") {
        return gravityFieldVariationSet_->getGravityFieldVariation(deformationType, identifier);
    }

    //! Function to retrieve object containing all variations in the gravity field of this body.
    /*!
     * Function to retrieve object containing all variations in the gravity field of this body.
     * \return Object containing all variations in the gravity field of this body.
     */
    std::shared_ptr<gravitation::GravityFieldVariationsSet> getGravityFieldVariationSet() {
        return gravityFieldVariationSet_;
    }

    //! Function to retrieve container object with hardware systems present on/in body
    /*!
     * Function to retrieve container object with hardware systems present on/in body.
     * \return Container object with hardware systems present on/in body.
     */
    std::shared_ptr<system_models::VehicleSystems> getVehicleSystems()
    {
        if( vehicleSystems_ == nullptr )
        {
            vehicleSystems_ = std::make_shared< system_models::VehicleSystems >( );
        }
        return vehicleSystems_;
    }

    //! Function to set container object with hardware systems present on/in body
    /*!
     * Function to set container object with hardware systems present on/in body (typically only non-nullptr for a vehicle).
     * \param vehicleSystems Container object with hardware systems present on/in body.
     */
    void setVehicleSystems(const std::shared_ptr<system_models::VehicleSystems> vehicleSystems)
    {
        vehicleSystems_ = vehicleSystems;
    }



            //! Function to set the function returning body mass as a function of time
    /*!
     * Function to set the function returning body mass as a function of time
     * \param bodyMassFunction Function returning body mass as a function of time
     */
    void setBodyMassFunction(const std::function<double(const double)> bodyMassFunction) {
        bodyMassFunction_ = bodyMassFunction;
    }

    //! Function to set the body mass as being constant (i.e. time-independent)
    /*!
     * Function to set the body mass as being constant (i.e. time-independent)
     * \param bodyMass New constant body mass
     */
    void setConstantBodyMass(const double bodyMass) {
        bodyMassFunction_ = [=](const double) { return bodyMass; };
        currentMass_ = bodyMass;
    }

    //! Function to get the function returning body mass as a function of time
    /*!
     * Function to get the function returning body mass as a function of time
     * \return Function returning body mass as a function of time
     */
    std::function<double(const double)> getBodyMassFunction() {
        return bodyMassFunction_;
    }

    //! Function to update the body mass to the current time
    /*!
     * Function to update the body mass to the current time, using the bodyMassFunction_ function
     * \param time Current time
     */
    void updateMass(const double time) {
        if (bodyMassFunction_ != nullptr) {
            currentMass_ = bodyMassFunction_(time);
        } else {
            throw std::runtime_error("Error when updating body mass, no mass function is set");
        }
    }

    //! Function to retrieve the current body mass
    /*!
     * Function to retrieve the current body mass
     * \return Current body mass.
     */
    double getBodyMass() {
        return currentMass_;
    }

    //! Function to retrieve the body moment-of-inertia tensor.
    /*!
     * Function to retrieve the body moment-of-inertia tensor.
     * \return  Body moment-of-inertia tensor.
     */
    Eigen::Matrix3d getBodyInertiaTensor() {
        return bodyInertiaTensor_;
    }

    //! Function to retrieve body scaled mean moment of inertia
    /*!
     *  Function to retrieve body scaled mean moment of inertia
     * \return Body scaled mean moment of inertia
     */
    double getScaledMeanMomentOfInertia() {
        return scaledMeanMomentOfInertia_;
    }

    //! Function to reset body scaled mean moment of inertia
    /*!
     *  Function to reset body scaled mean moment of inertia, and update associated inertia tensor
     *  \param scaledMeanMomentOfInertia New body scaled mean moment of inertia
     */
    void setScaledMeanMomentOfInertia(const double scaledMeanMomentOfInertia) {
        double oldScaledMeanMomentOfInertia = scaledMeanMomentOfInertia_;
        double oldMeanMomentOfInertia =
                (bodyInertiaTensor_(0, 0) + bodyInertiaTensor_(1, 1) + bodyInertiaTensor_(2, 2)) / 3.0;
        scaledMeanMomentOfInertia_ = scaledMeanMomentOfInertia;
        double meanMomentOfInertia = scaledMeanMomentOfInertia_ / oldScaledMeanMomentOfInertia * oldMeanMomentOfInertia;
        bodyInertiaTensor_(0, 0) += meanMomentOfInertia - oldMeanMomentOfInertia;
        bodyInertiaTensor_(1, 1) += meanMomentOfInertia - oldMeanMomentOfInertia;
        bodyInertiaTensor_(2, 2) += meanMomentOfInertia - oldMeanMomentOfInertia;
    }

    //! Function to (re)set the body moment-of-inertia tensor.
    /*!
     * Function to (re)set the body moment-of-inertia tensor.
     * \param bodyInertiaTensor Body moment-of-inertia tensor.
     */
    void setBodyInertiaTensor(const Eigen::Matrix3d &bodyInertiaTensor) {
        bodyInertiaTensor_ = bodyInertiaTensor;
    }
    //! Function to (re)set the body moment-of-inertia tensor and scaled mean-moment of inertia.
    /*!
     * Function to (re)set the body moment-of-inertia tensor and scaled mean-moment of inertia.
     * \param bodyInertiaTensor Body moment-of-inertia tensor.
     * \param scaledMeanMomentOfInertia Body scaled mean-moment of inertia
     */
    void setBodyInertiaTensor(const Eigen::Matrix3d &bodyInertiaTensor, const double scaledMeanMomentOfInertia) {
        bodyInertiaTensor_ = bodyInertiaTensor;
        scaledMeanMomentOfInertia_ = scaledMeanMomentOfInertia;
    }

    //! Function to (re)set the body moment-of-inertia tensor from the gravity field, for a spherical harmonics gravity field.
    /*!
     * Function to (re)set the body moment-of-inertia tensor from the gravity field, requires only a mean moment of inertia
     * (scaled by mass times reference radius squared). Other data are taken from this body's spherical harmonic gravity field
     * \param scaledMeanMomentOfInertia  Mean moment of inertial, divided by (M*R^2), with M the mass of the body and R the
     * reference radius of the gravity field.
     */
    void setBodyInertiaTensorFromGravityField(const double scaledMeanMomentOfInertia) {
        if (std::dynamic_pointer_cast<gravitation::SphericalHarmonicsGravityField>(gravityFieldModel_) == nullptr) {
            throw std::runtime_error("Error when setting inertia tensor from mean moments of inertia, gravity field model is not spherical harmonic");
        } else {
            scaledMeanMomentOfInertia_ = scaledMeanMomentOfInertia;
            bodyInertiaTensor_ = gravitation::getInertiaTensor(
                        std::dynamic_pointer_cast<gravitation::SphericalHarmonicsGravityField>(gravityFieldModel_),
                        scaledMeanMomentOfInertia);
        }
    }

    //! Function to (re)set the body moment-of-inertia tensor from existing gravity field and mean moment of inertia.
    /*!
     * Function to (re)set the body moment-of-inertia tensor from existing gravity field and mean moment of inertia.
     * \param printWarningIfNotSet  Boolean to denote whether a warning is to be printed if scaled mean moment is not defined.
     */
    void setBodyInertiaTensorFromGravityFieldAndExistingMeanMoment(
            const bool printWarningIfNotSet = true) {
        if (!(scaledMeanMomentOfInertia_ == scaledMeanMomentOfInertia_)) {
            std::shared_ptr<gravitation::SphericalHarmonicsGravityField> sphericalHarmonicGravityField =
                    std::dynamic_pointer_cast<gravitation::SphericalHarmonicsGravityField>(gravityFieldModel_);
            if (sphericalHarmonicGravityField != nullptr) {
                double normalizationFactor =
                        sphericalHarmonicGravityField->getGravitationalParameter() * sphericalHarmonicGravityField->getReferenceRadius() * sphericalHarmonicGravityField->getReferenceRadius() / physical_constants::GRAVITATIONAL_CONSTANT;
                scaledMeanMomentOfInertia_ =
                        (bodyInertiaTensor_(0, 0) + bodyInertiaTensor_(1, 1) + bodyInertiaTensor_(2, 2)) / (3.0 * normalizationFactor);
            } else if (printWarningIfNotSet) {
                std::cerr << "Warning when setting body inertia tensor, mean moment of inertia set to zero. " << std::endl;
            }
        }

        if (scaledMeanMomentOfInertia_ == scaledMeanMomentOfInertia_) {
            setBodyInertiaTensorFromGravityField(scaledMeanMomentOfInertia_);
        }
    }

    //! Function to (re)set the body moment-of-inertia tensor from the gravity field, for a polyhedron gravity field.
    /*!
     * Function to (re)set the body moment-of-inertia tensor from the gravity field, for a polyhedron gravity field.
     * Requires only the density as argument. Other data are taken from this body's polyhedron gravity field
     * \param density Density of the body.
     */
    void setBodyInertiaTensorFromGravityFieldAndDensity ( const double density )
    {
        std::shared_ptr< gravitation::PolyhedronGravityField > polyhedronGravityField =
                std::dynamic_pointer_cast< gravitation::PolyhedronGravityField >( gravityFieldModel_ );
        if ( polyhedronGravityField == nullptr )
        {
            throw std::runtime_error("Error when setting inertia tensor from density, gravity field model is not polyhedron");
        }
        else
        {
            bodyInertiaTensor_ = basic_astrodynamics::computePolyhedronInertiaTensor(
                    polyhedronGravityField->getVerticesCoordinates( ),
                    polyhedronGravityField->getVerticesDefiningEachEdge( ),
                    density );

        }
    }

    //! Function to (re)set the body moment-of-inertia tensor from the gravity field, for a polyhedron gravity field.
    /*!
     * Function to (re)set the body moment-of-inertia tensor from the gravity field, for a polyhedron gravity field.
     * Uses an already existing body density.
     */
    void setBodyInertiaTensorFromGravityFieldAndExistingDensity( )
    {
        if (!std::isnan( density_ ) )
        {
            std::shared_ptr< gravitation::PolyhedronGravityField > polyhedronGravityField =
                    std::dynamic_pointer_cast< gravitation::PolyhedronGravityField >( gravityFieldModel_ );
            if ( polyhedronGravityField == nullptr )
            {
                throw std::runtime_error("Error when setting inertia tensor from polyhedron model, "
                                         "gravity field model is not polyhedron.");
            }

            setBodyInertiaTensorFromGravityFieldAndDensity( density_ );
        }
    }



    //! Function to add a ground station to the body
    /*!
     * Function to add a ground station to the body
     * \param stationName Name of ground station
     * \param station Ground station object that is to be set
     */
    void addGroundStation(const std::string &stationName,
                          const std::shared_ptr<ground_stations::GroundStation> &station) {
        groundStationMap[stationName] = station;
    }

    //! Function to retrieve a ground station
    /*!
     * Function to retrieve a ground station
     * \param stationName Name of ground station
     * \return Ground station object that is retrieved
     */
    std::shared_ptr<ground_stations::GroundStation> getGroundStation(const std::string &stationName) const {
        if (groundStationMap.count(stationName) == 0) {
            throw std::runtime_error("Error, station " + stationName + " does not exist");
        }

        return groundStationMap.at(stationName);
    }

    //! Function to retrieve full list of ground stations
    /*!
     * Function to retrieve full list of ground stations
     * \return Full list of ground stations
     */
    std::map<std::string, std::shared_ptr<ground_stations::GroundStation>> getGroundStationMap() const {
        return groundStationMap;
    }

    //! Function to recompute the internal variables of member variables that depend on the ephemerides bodies.
    /*!
     * Function to recompute the internal variables of member variables that depend on the ephemerides of this and other
     * bodies. This function is typically called after equations of motion have been computed and set in environment to
     * ensure full model consistency.
     */
    void updateConstantEphemerisDependentMemberQuantities() {
        if (std::dynamic_pointer_cast<gravitation::TimeDependentSphericalHarmonicsGravityField>(
                    gravityFieldModel_)
                != nullptr) {
            std::dynamic_pointer_cast<gravitation::TimeDependentSphericalHarmonicsGravityField>(
                        gravityFieldModel_)
                    ->updateCorrectionFunctions();
        }
    }

    //! Function to indicate that the state needs to be recomputed on next call to setStateFromEphemeris.
    /*!
     * Function to reset the time to which the state was last updated using setStateFromEphemeris function to nan, thereby
     * singalling that it needs to be recomputed upon next call.
     */
    void recomputeStateOnNextCall() {
        timeOfCurrentState_ = Time(TUDAT_NAN);
    }

    double getDoubleTimeOfCurrentState( )
    {
        return static_cast< double >( timeOfCurrentState_ );
    }


    //! Function to retrieve variable denoting whether this body is the global frame origin
    /*!
     * Function to retrieve variable denoting whether this body is the global frame origin
     * \return Variable denoting whether this body is the global frame origin
     */
    int getIsBodyGlobalFrameOrigin() {
        return bodyIsGlobalFrameOrigin_;
    }

    //! Function to set variable denoting whether this body is the global frame origin
    /*!
     * Function to set variable denoting whether this body is the global frame origin
     * \param bodyIsGlobalFrameOrigin Variable denoting whether this body is the global frame origin
     */
    void setIsBodyGlobalFrameOrigin(const int bodyIsGlobalFrameOrigin) {
        bodyIsGlobalFrameOrigin_ = bodyIsGlobalFrameOrigin;
    }

    //! Function to define whether the body is currently being propagated, or not
    /*!
     *  Function to define whether the body is currently being propagated, or not
     *  \param isBodyInPropagation Boolean defining whether the body is currently being propagated, or not
     */
    void setIsBodyInPropagation(const bool isBodyInPropagation);

//    void setSuppressDependentOrientationCalculatorWarning(const bool suppressDependentOrientationCalculatorWarning) {
//        suppressDependentOrientationCalculatorWarning_ = suppressDependentOrientationCalculatorWarning;
//    }

    std::string getBodyName( ){ return bodyName_; }

    void setBodyName( const std::string bodyName ){ bodyName_ = bodyName; }

protected:
private:
    //! Variable denoting whether this body is the global frame origin (1 if true, 0 if false, -1 if not yet set)
    int bodyIsGlobalFrameOrigin_;

    //! Current state.
    Eigen::Vector6d currentState_;

    //! Current state with long double precision.
    Eigen::Matrix<long double, 6, 1> currentLongState_;

    //! Current state.
    Eigen::Vector6d currentBarycentricState_;

    //! Current state with long double precision.
    Eigen::Matrix<long double, 6, 1> currentBarycentricLongState_;

    //! Time at which state was last set from ephemeris
    Time timeOfCurrentState_;

    //! Class returning the state of this body's ephemeris origin w.r.t. the global origin (as typically created by
    //! setGlobalFrameBodyEphemerides function).
    std::shared_ptr<BaseStateInterface> ephemerisFrameToBaseFrame_;

    Eigen::Quaterniond currentRotationToLocalFrame_;

    Eigen::Quaterniond currentRotationToGlobalFrame_;
    //! Current first derivative w.r.t. time of the rotation matrix from the global to the
    //! body-fixed frame.
    Eigen::Matrix3d currentRotationToLocalFrameDerivative_;

    Eigen::Vector3d currentAngularVelocityVectorInGlobalFrame_;

    //! Current angular velocity vector for body's rotation, expressed in the body-fixed frame.
    Eigen::Vector3d currentAngularVelocityVectorInLocalFrame_;

    //! Mass of body (default set to zero, calculated from GravityFieldModel when it is set).
    double currentMass_;

    //! Function returning body mass as a function of time.
    std::function<double(const double)> bodyMassFunction_;

    //! Body moment-of-inertia tensor.
    Eigen::Matrix3d bodyInertiaTensor_;

    //! Body scaled mean moment of inertia
    double scaledMeanMomentOfInertia_;

    //! Body density
    double density_;

    //! Ephemeris of body.
    std::shared_ptr<ephemerides::Ephemeris> bodyEphemeris_;

    //! Gravity field model of body.
    std::shared_ptr<gravitation::GravityFieldModel> gravityFieldModel_;

    //! Object containing all variations in the gravity field of this body.
    std::shared_ptr<gravitation::GravityFieldVariationsSet> gravityFieldVariationSet_;

    //! Atmosphere model of body.
    std::shared_ptr<aerodynamics::AtmosphereModel> atmosphereModel_;

    //! Shape model of body.
    std::shared_ptr<basic_astrodynamics::BodyShapeModel> shapeModel_;

    //! Aerodynamic coefficient model of body.
    std::shared_ptr<aerodynamics::AerodynamicCoefficientInterface> aerodynamicCoefficientInterface_;

    //! Object used for calculating current aerodynamic angles, altitude, etc.
    std::shared_ptr<aerodynamics::FlightConditions> aerodynamicFlightConditions_;

    //! Rotation model of body.
    std::shared_ptr<ephemerides::RotationalEphemeris> rotationalEphemeris_;

    std::vector< std::shared_ptr< basic_astrodynamics::BodyDeformationModel > > bodyDeformationModels_;

    //! List of radiation pressure models for the body, with the sources bodies as key
    std::map<std::string, std::shared_ptr<electromagnetism::RadiationPressureInterface>>
    radiationPressureInterfaces_;

    //! Predefined iterator for efficiency purposes.
    std::map<std::string,
    std::shared_ptr<electromagnetism::RadiationPressureInterface>>::iterator
    radiationPressureIterator_;

    //! List of ground station objects on Body
    std::map<std::string, std::shared_ptr<ground_stations::GroundStation>> groundStationMap;

    //! Container object with hardware systems present on/in body (typically only non-nullptr for a vehicle).
    std::shared_ptr<system_models::VehicleSystems> vehicleSystems_;

    //!  Boolean defining whether the body is currently being propagated, or not
    bool isBodyInPropagation_ = false;

//    bool suppressDependentOrientationCalculatorWarning_ = false;

    std::string bodyName_;

    bool isStateSet_;

    bool isRotationSet_;
};


//! Typdef for a list of body objects (as unordered_map for efficiency reasons)
//typedef std::unordered_map< std::string, std::shared_ptr< Body > > SystemOfBodies;

std::shared_ptr< ephemerides::ReferenceFrameManager > createFrameManager(
        const std::unordered_map< std::string, std::shared_ptr< Body > > bodies );

//! Function to define the global origin and orientation of the reference frame
/*!
 * Function to define the global origin and orientation of the reference frame that is to be used in
 * the simulations.  This function checks the origin and orientation of the Ephemeris and
 * RotationalEphemeris, and checks whether their origin/orientation is the same as that
 * globalFrameOrigin and globalFrameOrientation provided as input.  In particular, this function
 * sets the ephemerisFrameToBaseFrameFunction_ anf ephemerisFrameToBaseFrameLongFunction_ variables
 * of the Body objects, which provide a time-dependent translation of the global origin to the
 * body's ephemeris origin. In case of an inconsistency in the current and requried frames, this
 * function throws an error.
 * \param bodies List of body objects that constitute the environment.
 * \param globalFrameOrigin Global reference frame origin.
 * \param globalFrameOrientation Global referencef frame orientation.
 */
template< typename StateScalarType = double, typename TimeType = double >
void setGlobalFrameBodyEphemerides( const std::unordered_map< std::string, std::shared_ptr< Body > > bodies,
                                    const std::string& globalFrameOrigin,
                                    const std::string& globalFrameOrientation )
{
    using namespace tudat::simulation_setup;
    std::string ephemerisFrameOrigin;
    std::string ephemerisFrameOrientation;
    std::string rotationModelFrame;

    std::vector< std::string > globalFrameOriginChain;

    // Get chain of ephemeris frame origins of global frame origin (if it is not SSB
    if( globalFrameOrigin != "SSB" )
    {
        if( bodies.count( globalFrameOrigin ) == 0 )
        {
            throw std::runtime_error(
                        "Error, body non-barycentric global frame origin selected, but this body " + globalFrameOrigin +
                        " is not found." );
        }
        else
        {
            std::string currentOrigin = globalFrameOrigin;
            while( currentOrigin != "SSB" )
            {
                std::shared_ptr< ephemerides::Ephemeris > currentEphemeris =
                        bodies.at( currentOrigin )->getEphemeris( );
                if( currentEphemeris == nullptr )
                {
                    throw std::runtime_error(
                                "Error, body non-barycentric global frame origin selected, but body " + currentOrigin +
                                " in chain has no ephemeris." );
                }
                else
                {
                    ephemerisFrameOrientation = currentEphemeris->getReferenceFrameOrientation( );
                    if( ephemerisFrameOrientation != globalFrameOrientation )
                    {
                        throw std::runtime_error(
                                    "Error, ephemeris orientation of body " + currentOrigin
                                    + " is not the same as global orientation " + ephemerisFrameOrientation
                                    + ", " + globalFrameOrientation );
                    }
                    currentOrigin = currentEphemeris->getReferenceFrameOrigin( );
                }

                if( std::find( globalFrameOriginChain.begin( ), globalFrameOriginChain.end( ), currentOrigin ) !=
                        globalFrameOriginChain.end( ) )
                {
                    throw std::runtime_error(
                                "Error, body non-barycentric global frame origin selected, but body " + currentOrigin +
                                " already found in origin chain." );
                }
                else
                {
                    globalFrameOriginChain.push_back( currentOrigin );
                }
            }
        }
    }

    // Iterate over all bodies
    for( auto bodyIterator : bodies )
    {
        // Check id body contains an ephemeris
        if( bodyIterator.second->getEphemeris( ) != nullptr )
        {
            // Retrieve ephemeris origin
            ephemerisFrameOrigin = bodyIterator.second->getEphemeris( )->getReferenceFrameOrigin( );

            // Check if ephemeris origin differs from global origin.
            if( ephemerisFrameOrigin != globalFrameOrigin )
            {
                // Make correction to SSB if it is global frame origin
                if( globalFrameOrigin == "SSB" )
                {
                    // Check if correction can be made
                    if( bodies.count( ephemerisFrameOrigin ) == 0 )
                    {
                        throw std::runtime_error(
                                    "Error, body " + bodyIterator.first + " has ephemeris in frame " +
                                    ephemerisFrameOrigin + ", but no conversion to frame " + globalFrameOrigin +
                                    " can be made" );
                    }
                    else
                    {
                        std::function< Eigen::Matrix< StateScalarType, 6, 1 >( const TimeType ) > stateFunction =
                                std::bind( &Body::getStateInBaseFrameFromEphemeris< StateScalarType, TimeType >,
                                           bodies.at( ephemerisFrameOrigin ), std::placeholders::_1 );
                        std::shared_ptr< BaseStateInterface > baseStateInterface =
                                std::make_shared< BaseStateInterfaceImplementation< TimeType, StateScalarType > >(
                                    ephemerisFrameOrigin, stateFunction );
                        bodyIterator.second->setEphemerisFrameToBaseFrame( baseStateInterface );
                    }
                }
                // Make correction to global frame origin (if not SSB)
                else
                {
                    // Set barycentric state function of global frame origin
                    if( globalFrameOrigin == bodyIterator.first )
                    {
                        std::shared_ptr< ephemerides::ReferenceFrameManager > frameManager =
                                createFrameManager( bodies );
                        frameManager->getEphemeris( globalFrameOrigin, "SSB" );

                        std::function< Eigen::Matrix< StateScalarType, 6, 1 >( const TimeType ) > stateFunction =
                                std::bind( &ephemerides::Ephemeris::getTemplatedStateFromEphemeris< StateScalarType, TimeType >,
                                           frameManager->getEphemeris( globalFrameOrigin, "SSB" ), std::placeholders::_1 );

                        std::shared_ptr< BaseStateInterface > baseStateInterface =
                                std::make_shared< BaseStateInterfaceImplementation< TimeType, StateScalarType > >(
                                    globalFrameOrigin, stateFunction, true );
                        bodyIterator.second->setEphemerisFrameToBaseFrame( baseStateInterface );

                    }
                    // Set correction function if ephemeris origin is SSB
                    else if( ephemerisFrameOrigin == "SSB" )
                    {

                        std::function< Eigen::Matrix< StateScalarType, 6, 1 >( const TimeType ) > stateFunction =
                                std::bind( &Body::getGlobalFrameOriginBarycentricStateFromEphemeris< StateScalarType, TimeType >,
                                           bodies.at( globalFrameOrigin ), std::placeholders::_1 );
                        std::shared_ptr< BaseStateInterface > baseStateInterface =
                                std::make_shared< BaseStateInterfaceImplementation< TimeType, StateScalarType > >(
                                    globalFrameOrigin, stateFunction, true );
                        bodyIterator.second->setEphemerisFrameToBaseFrame( baseStateInterface );
                    }
                    else
                    {
                        // Check if correction can be made
                        if( bodies.count( ephemerisFrameOrigin ) == 0 )
                        {
                            throw std::runtime_error(
                                        "Error, body " + bodyIterator.first + " has ephemeris in frame " +
                                        ephemerisFrameOrigin + ", but no conversion to frame " + globalFrameOrigin +
                                        " can be made" );
                        }
                        else
                        {
                            // Set correction function from ephemeris origin to global frame origin
                            std::function< Eigen::Matrix< StateScalarType, 6, 1 >( const TimeType ) > stateFunction =
                                    std::bind( &Body::getStateInBaseFrameFromEphemeris< StateScalarType, TimeType >,
                                               bodies.at( ephemerisFrameOrigin ), std::placeholders::_1 );
                            std::shared_ptr< BaseStateInterface > baseStateInterface =
                                    std::make_shared< BaseStateInterfaceImplementation< TimeType, StateScalarType > >(
                                        ephemerisFrameOrigin, stateFunction, false );
                            bodyIterator.second->setEphemerisFrameToBaseFrame( baseStateInterface );
                        }
                    }
                }
            }

            // Retrieve ephemeris orientation
            ephemerisFrameOrientation = bodyIterator.second->getEphemeris( )->getReferenceFrameOrientation( );
            // If two are not equal, throw error.
            if( ephemerisFrameOrientation != globalFrameOrientation )
            {
                throw std::runtime_error(
                            "Error, ephemeris orientation of body " + bodyIterator.first
                            + " is not the same as global orientation " + ephemerisFrameOrientation
                            + ", " + globalFrameOrientation );
            }


        }

        // Set global frame origin identifiers
        if( globalFrameOrigin == bodyIterator.first )
        {
            bodyIterator.second->setIsBodyGlobalFrameOrigin( 1 );
        }
        else
        {
            bodyIterator.second->setIsBodyGlobalFrameOrigin( 0 );
        }

        // Check if body has rotational ephemeris.
        if( bodyIterator.second->getRotationalEphemeris( ) != nullptr )
        {
            // Check if rotational ephemeris base frame orienatation is equal to to global orientation.
            rotationModelFrame = bodyIterator.second->getRotationalEphemeris( )->getBaseFrameOrientation( );

            // Throw error if two frames are not equal.
            if( rotationModelFrame != globalFrameOrientation )
            {
                throw std::runtime_error(
                            "Error, rotation base orientation of body " + bodyIterator.first +
                            " is not the same as global orientation " + rotationModelFrame + ", " +
                            globalFrameOrientation );
            }
        }
    }

    // Set body state-dependent environment variables
    for( auto bodyIterator : bodies  )
    {
        bodyIterator.second->updateConstantEphemerisDependentMemberQuantities( );
    }

}


template< typename StateScalarType = double, typename TimeType = double >
void addEmptyEphemeris(
        const std::shared_ptr< Body > body,
        const std::string centralBody, const std::string frameOrientation,
        const bool ephemerisIsMultiArc = false, const bool overrideExisting = false )
{
    if( body->getEphemeris( ) != nullptr && !overrideExisting )
    {
        throw std::runtime_error( "Errror when adding empty default ephemeris; body already posseses ephemeris!" );
    }

    if( !ephemerisIsMultiArc )
    {
        body->setEphemeris( std::make_shared< ephemerides::TabulatedCartesianEphemeris< StateScalarType, TimeType > >(
                                nullptr, centralBody, frameOrientation ) );
    }
    else
    {
        body->setEphemeris( std::make_shared< ephemerides::MultiArcEphemeris >(
                                nullptr, centralBody, frameOrientation ) );
    }
}


class SystemOfBodies
{
public:
    SystemOfBodies( const std::string frameOrigin = "SSB", const std::string frameOrientation = "ECLIPJ2000",
                    const std::unordered_map< std::string, std::shared_ptr< Body > >& bodyMap =
            std::unordered_map< std::string, std::shared_ptr< Body > >( ) ):
        frameOrigin_( frameOrigin ), frameOrientation_( frameOrientation ), bodyMap_( bodyMap ){ }

    std::shared_ptr< Body > at( const std::string& bodyName ) const
    {
        if( bodyMap_.count( bodyName ) == 0 )
        {
            throw std::runtime_error( "Error when retrieving body " + bodyName + " from SystemOfBodies, no such body exists" );
        }
        return bodyMap_.at( bodyName );
    }

    std::shared_ptr< Body > getBody( const std::string& bodyName ) const
    {
        return at( bodyName );
    }

    int count( const std::string& bodyName ) const
    {
        return bodyMap_.count( bodyName );
    }

    int getNumberOfBodies( ) const
    {
        return bodyMap_.size( );
    }

    void createEmptyBody( const std::string bodyName, const bool processBody = true )
    {
        bodyMap_[ bodyName ] = std::make_shared< Body >( );
        bodyMap_[ bodyName ]->setBodyName( bodyName );
        if( processBody )
        {
            processBodyFrameDefinitions( );           
        }
    }

    void addBody( std::shared_ptr< Body > bodyToAdd, const std::string bodyName, const bool processBody = true )
    {
        bodyMap_[ bodyName ] = bodyToAdd;
        bodyMap_[ bodyName ]->setBodyName( bodyName );
        if( processBody )
        {
            processBodyFrameDefinitions( );
        }
    }

    const std::unordered_map< std::string, std::shared_ptr< Body > >& getMap( ) const { return bodyMap_; }

    void processBodyFrameDefinitions( ) const
    {
        setGlobalFrameBodyEphemerides( bodyMap_, frameOrigin_, frameOrientation_);

//        for( auto bodyIterator : bodyMap_ )
//        {
//            bodyIterator.second->setBaseFrameFunction(
//                        std::bind( &SystemOfBodies::processBodyFrameDefinitions, this ) );
//        }
    }


    std::string getFrameOrigin( ) const
    {
        return frameOrigin_;
    }

    std::string getFrameOrientation( ) const
    {
        return frameOrientation_;
    }

    std::unordered_map< std::string, std::shared_ptr< Body > > getMap( )
    {
        return bodyMap_;
    }

    void deleteBody( const std::string bodyName )
    {
        bodyMap_.at( bodyName ).reset( );
        bodyMap_.erase( bodyName );

    }
private:

    std::string frameOrigin_;

    std::string frameOrientation_;

    std::unordered_map< std::string, std::shared_ptr< Body > > bodyMap_;

};

double getBodyGravitationalParameter( const SystemOfBodies& bodies, const std::string bodyName );

//! Function ot retrieve the common global translational state origin of the environment
/*!
 * Function ot retrieve the common global translational state origin of the environment. This function throws an exception
 * if multiple bodies are found as the frame origin
 * \param bodies List of body objects.
 * \return Global translational state origin of the environment
 */
std::string getGlobalFrameOrigin(const SystemOfBodies &bodies);

//! Function to set whether the bodies are currently being propagated, or not
/*!
 * Function to set whether the bodies are currently being propagated, or not
 * \param bodies List of body objects.
 * \param areBodiesInPropagation Boolean defining whether the bodies are currently being propagated, or not
 */
void setAreBodiesInPropagation(const SystemOfBodies &bodies,
                               const bool areBodiesInPropagation);

//! Function to compute the acceleration of a body, using its ephemeris and finite differences
/*!
 *  Function to compute the acceleration of a body, using its ephemeris and 8th order finite difference and 100 s time step
 *  \param bodyWithAcceleration Body for which acceleration is to be computed
 *  \param nominalEvalutationTime Time at which acceleration is to be evaluated.
 */
template<typename StateScalarType = double, typename TimeType = double>
Eigen::Matrix<StateScalarType, 3, 1> getBodyAccelerationInBaseFramefromNumericalDifferentiation(
        const std::shared_ptr<Body> bodyWithAcceleration,
        const TimeType nominalEvalutationTime) {
    std::function<Eigen::Matrix<StateScalarType, 6, 1>(const TimeType)> bodyStateFunction =
            std::bind(&Body::getStateInBaseFrameFromEphemeris<StateScalarType, TimeType>, bodyWithAcceleration, std::placeholders::_1);
    return numerical_derivatives::computeCentralDifferenceFromFunction(
                bodyStateFunction, nominalEvalutationTime, 100.0, numerical_derivatives::order8)
            .segment(3, 3);
}

}// namespace simulation_setup

}// namespace tudat

#endif// TUDAT_BODY_H<|MERGE_RESOLUTION|>--- conflicted
+++ resolved
@@ -944,20 +944,18 @@
             aerodynamicCoefficientInterface)
     {
         aerodynamicCoefficientInterface_ = aerodynamicCoefficientInterface;
-<<<<<<< HEAD
         std::vector< std::string > controlSurfaceList = aerodynamicCoefficientInterface->getControlSurfaceNames( );
         for( unsigned int i = 0; i < controlSurfaceList.size( ); i++ )
         {
-            if( getVehicleSystems( )->doesControlSurfaceExist( controlSurfaceList.at( i ) ) == 0 )
+            if ( getVehicleSystems( )->doesControlSurfaceExist( controlSurfaceList.at( i )) == 0 )
             {
                 vehicleSystems_->setCurrentControlSurfaceDeflection( controlSurfaceList.at( i ), 0.0 );
             }
-=======
+        }
 
         if( std::dynamic_pointer_cast< aerodynamics::AtmosphericFlightConditions >( aerodynamicFlightConditions_ ) != nullptr )
         {
             std::dynamic_pointer_cast< aerodynamics::AtmosphericFlightConditions >( aerodynamicFlightConditions_ )->resetAerodynamicCoefficientInterface( aerodynamicCoefficientInterface_ );
->>>>>>> 2c0a0463
         }
     }
 
