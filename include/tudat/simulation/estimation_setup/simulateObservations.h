--- conflicted
+++ resolved
@@ -520,13 +520,9 @@
                         std::vector< TimeType > > > > observationsInput,
         const observation_models::LinkEndType referenceLinkEnd,
         const std::map< observation_models::ObservableType,
-<<<<<<< HEAD
             std::shared_ptr< observation_models::ObservationAncilliarySimulationSettings > > ancilliarySettings =
                     std::map< observation_models::ObservableType,
                     std::shared_ptr< observation_models::ObservationAncilliarySimulationSettings > >( ) )
-=======
-        std::shared_ptr< observation_models::ObservationAncilliarySimulationSettings > > ancilliarySettings = nullptr )
->>>>>>> 8a767eb8
 {
     // Declare return map.
     typename observation_models::ObservationCollection< ObservationScalarType, TimeType >::SortedObservationSets sortedObservations;
