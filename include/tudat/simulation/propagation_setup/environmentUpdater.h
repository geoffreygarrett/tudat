/*    Copyright (c) 2010-2019, Delft University of Technology
 *    All rigths reserved
 *
 *    This file is part of the Tudat. Redistribution and use in source and
 *    binary forms, with or without modification, are permitted exclusively
 *    under the terms of the Modified BSD license. You should have received
 *    a copy of the license with this file. If not, please or visit:
 *    http://tudat.tudelft.nl/LICENSE.
 */

#ifndef TUDAT_ENVIRONMENTUPDATER_H
#define TUDAT_ENVIRONMENTUPDATER_H

#include <vector>
#include <string>
#include <map>




#include <functional>
#include <boost/tuple/tuple.hpp>
#include <boost/tuple/tuple_comparison.hpp>
#include <boost/tuple/tuple_io.hpp>

#include "tudat/simulation/environment_setup/body.h"
#include "tudat/astro/gravitation/timeDependentSphericalHarmonicsGravityField.h"
#include "tudat/simulation/propagation_setup/propagationSettings.h"
#include "tudat/astro/propagators/environmentUpdateTypes.h"

namespace tudat
{

namespace propagators
{

//! Class used to update the environment during numerical integration.
/*!
 *  Class used to update the environment during numerical integration. The class ensures that the
 *  current state of the numerical integration is properly set, and that all the environment models
 *  that are used during the numerical integration are updated to the current time and state in the
 *  correct order.
 */
template< typename StateScalarType, typename TimeType >
class EnvironmentUpdater
{
public:
    
    //! Constructor
    /*!
     * Constructor, provides the required settings for updating the environment.
     * \param bodyList List of body objects, this list encompasses all environment object in the
     * simulation.
     * \param updateSettings List of updates of the environment models that are required.
     * The list defines per model type (key) the bodies for which this environment model should be
     * updated (values)
     * \param integratedStates This map provides the list of identifiers for the numerically
     * integrated states. The type of integrated state (key) is defined for each reference
     * (value). Note that for the numerical integration of translational motion, the entry
     * in the pair will have a second entry that is empty (""), with the first entry defining
     * the body that is integrated.
     */
    EnvironmentUpdater(
            const simulation_setup::SystemOfBodies& bodyList,
            const std::map< EnvironmentModelsToUpdate, std::vector< std::string > >& updateSettings,
            const std::map< IntegratedStateType,
            std::vector< std::pair< std::string, std::string > > >& integratedStates =
            ( std::map< IntegratedStateType,
              std::vector< std::pair< std::string, std::string > > >( ) ) ):
        bodyList_( bodyList ), integratedStates_( integratedStates )
    {
        // Set update function to be evaluated as dependent variables of state and time during each
        // integration time step.
        setUpdateFunctions( updateSettings );
    }
    
    //! Function to update the environment to the current state and time.
    /*!
     * Function to update the environment to the current state and time. This function calls the
     * dependent variable functions set by the setUpdateFunctions function. By default, the
     * numerically integrated states are set in the environment first. This may be overridden by
     * using the setIntegratedStatesFromEnvironment variable, which forces the function to ignore
     * specific integrated states and update them from the existing environment models instead.
     * \param currentTime Current time.
     * \param integratedStatesToSet Current list of integrated states, with specific integrated
     * states defined by integratedStates_ member variable. Note that these states must have been
     * converted to the global state before input to this function, as is done by the
     * convertCurrentStateToGlobalRepresentationPerType function of the DynamicsStateDerivativeModel.
     * \param setIntegratedStatesFromEnvironment Integrated state types which are not to be used for
     * updating the environment, but which are to be set from existing environment models instead.
     */
    void updateEnvironment(
            const TimeType currentTime,
            const std::unordered_map< IntegratedStateType, Eigen::Matrix< StateScalarType, Eigen::Dynamic, 1 > >&
            integratedStatesToSet,
            const std::vector< IntegratedStateType >& setIntegratedStatesFromEnvironment =
            std::vector< IntegratedStateType >( ) )
    {
        // Check consistency of input.
        if( ( integratedStatesToSet.size( ) + setIntegratedStatesFromEnvironment.size( ) ) != integratedStates_.size( ) )
        {
            throw std::runtime_error( "Error when updating environment, input size is inconsistent " +
                                      std::to_string( integratedStatesToSet.size( ) ) + " " +
                                      std::to_string( setIntegratedStatesFromEnvironment.size( ) ) + " " +
                                      std::to_string( integratedStates_.size( ) ) );
        }

        for( unsigned int i = 0; i < resetFunctionVector_.size( ); i++ )
        {
            resetFunctionVector_.at( i ).template get< 2 >( )( );
        }

        // Set integrated state variables in environment.
        setIntegratedStatesInEnvironment( integratedStatesToSet );

        // Set current state from environment for override settings setIntegratedStatesFromEnvironment
        setStatesFromEnvironment( setIntegratedStatesFromEnvironment, currentTime );

        // Evaluate time-dependent update functions (dependent variables of state and time)
        // determined by setUpdateFunctions
        for( unsigned int i = 0; i < updateFunctionVector_.size( ); i++ )
        {
            updateFunctionVector_.at( i ).template get< 2 >( )( currentTime );
        }
    }
    
private:
    
    //! Function to set numerically integrated states in environment.
    /*!
     * Function to set numerically integrated states in environment.  Note that these states must
     * have been converted to the global state before input to this function, as is done by the
     * convertCurrentStateToGlobalRepresentationPerType function of the
     * DynamicsStateDerivativeModel.
     * \param integratedStatesToSet Integrated states which are to be set in environment.
     */
    void setIntegratedStatesInEnvironment(
            const std::unordered_map< IntegratedStateType, Eigen::Matrix< StateScalarType, Eigen::Dynamic, 1 > >&
            integratedStatesToSet )
    {
        // Iterate over state types and set states in environment
        for( integratedStateIterator_ = integratedStatesToSet.begin( );
             integratedStateIterator_ != integratedStatesToSet.end( );
             integratedStateIterator_++ )
        {
            switch( integratedStateIterator_->first )
            {
            case translational_state:
            {
                // Set translational states for bodies provided as input.
                for( unsigned int i = 0; i < integratedStates_[ translational_state ].size( ); i++ )
                {
                    bodyList_.at( integratedStates_[ translational_state ][ i ].first )->template
                            setTemplatedState< StateScalarType >(
                                integratedStateIterator_->second.segment( i * 6, 6 ) );
                }
                break;
            }
            case rotational_state:
            {
                std::vector< std::pair< std::string, std::string > > bodiesWithIntegratedStates =
                        integratedStates_.at( rotational_state );
                for( unsigned int i = 0; i < bodiesWithIntegratedStates.size( ); i++ )
                {
                    bodyList_.at( bodiesWithIntegratedStates[ i ].first )->setCurrentRotationalStateToLocalFrame(
                                integratedStateIterator_->second.segment( i * 7, 7 ).template cast< double >( ) );
                }
                break;
            }
            case body_mass_state:
            {
                // Set mass for bodies provided as input.
                std::vector< std::pair< std::string, std::string > > bodiesWithIntegratedMass =
                        integratedStates_.at( body_mass_state );
                
                for( unsigned int i = 0; i < bodiesWithIntegratedMass.size( ); i++ )
                {
                    bodyList_.at( bodiesWithIntegratedMass[ i ].first )
                            ->setConstantBodyMass( integratedStateIterator_->second( i ) );
                }
                break;
            }
            case custom_state:
            {
                break;
            }
            default:
                throw std::runtime_error( "Error, could not find integrated state settings for " +
                                          std::to_string( integratedStateIterator_->first ) );
            }
        }
    }
    //! Function to explicitly use existing environment models to update current states of integrated bodies
    /*!
     * Function to explicitly use existing environment models to update current states of integrated
     * bodies, overriding the numerically integrated states.
     * \param statesToSet Integrated state types which are not to be used for updating the environment,
     * but which are to be set from existing environment models instead.
     * \param currentTime Time to which environment is to be updated.
     */
    void setStatesFromEnvironment(
            const std::vector< IntegratedStateType >& statesToSet,
            const TimeType currentTime )
    {
        // Iterate over selected state types.
        for( unsigned int i = 0; i < statesToSet.size( ); i++ )
        {
            switch( statesToSet.at( i ) )
            {
            case translational_state:
            {
                // Iterate over all integrated translational states.
                std::vector< std::pair< std::string, std::string > > bodiesWithIntegratedStates =
                        integratedStates_[ translational_state ];
                for( unsigned int i = 0; i < bodiesWithIntegratedStates.size( ); i++ )
                {
                    bodyList_.at( bodiesWithIntegratedStates[ i ].first )->
                            template setStateFromEphemeris< StateScalarType, TimeType >( currentTime );
                    
                }
                break;
            }
            case rotational_state:
            {
                std::vector< std::pair< std::string, std::string > > bodiesWithIntegratedStates =
                        integratedStates_.at( rotational_state );
                for( unsigned int i = 0; i < bodiesWithIntegratedStates.size( ); i++ )
                {
                    bodyList_.at( bodiesWithIntegratedStates[ i ].first )->template setCurrentRotationalStateToLocalFrameFromEphemeris< TimeType >(
                                currentTime );
                }
                break;
            }
            case body_mass_state:
            {
                // Iterate over all integrated masses.
                std::vector< std::pair< std::string, std::string > > bodiesWithIntegratedStates =
                        integratedStates_.at( body_mass_state );
                for( unsigned int i = 0; i < bodiesWithIntegratedStates.size( ); i++ )
                {
                    bodyList_.at( bodiesWithIntegratedStates[ i ].first )->
                            updateMass( currentTime );
                    
                }
                break;
            }
            default:
                throw std::runtime_error( "Error, could not find  state settings for " +
                                          std::to_string( statesToSet.at( i ) ) );
            }
        }
    }
    
    //! Function to set the order in which the updateFunctionVector_ is to be updated.
    /*!
     *  Function to set the order in which the updateFunctionVector_ is to be updated. Order is determined recursively in
     *  this function,  the variable iterationNumber keeps track of the number of nested calls to the function.
     *  \param iterationNumber Number of subsequent calls to this funtion
     */
    void setUpdateFunctionOrder( const int iterationNumber = 0 )
    {
        bool rerunUpdateOrder = 0;
        
        // Iterate over all update functions
        for( unsigned int i = 0; i < updateFunctionVector_.size( ); i++ )
        {
            // Check if environment model is rotational state.
            if( updateFunctionVector_.at( i ).template get< 0 >( ) == body_rotational_state_update )
            {
                // Check id body has no rotational ephemeris (i.e. if rotation comes from iterationNumber ).
                std::shared_ptr< ephemerides::AerodynamicAngleRotationalEphemeris > angleBasedRotationModel =
                        std::dynamic_pointer_cast< ephemerides::AerodynamicAngleRotationalEphemeris >(
                            bodyList_.at( updateFunctionVector_.at( i ).template get< 1 >( ) )->getRotationalEphemeris( ) );
                if( angleBasedRotationModel != nullptr )
                {
                    std::shared_ptr< reference_frames::AerodynamicAngleCalculator > aerodynamicAngleCalculator =
                            angleBasedRotationModel->getAerodynamicAngleCalculator( );

                    unsigned int centralTranslationalUpdateIndex = 0;
                    unsigned int centralRotationalUpdateIndex = 0;
                    unsigned int vehicleTranslationalUpdateIndex = 0;
                    unsigned int vehicleRotationalUpdateIndex = i;
                    unsigned int flightCoditionsUpdateIndex = 0;
                    
                    bool centralTranslationalUpdateIndexSet = false;
                    bool centralRotationalUpdateIndexSet = false;
                    bool vehicleTranslationalUpdateIndexSet = false;
                    bool flightConditionsUpdateIndexSet = false;

                    // Check if the state or orientation of the central body of AerodynamicAngleCalculator is updated.
                    for( unsigned int j = 0; j < updateFunctionVector_.size( ); j++ )
                    {
                        if( ( updateFunctionVector_.at( j ).template get< 0 >( ) == body_translational_state_update ) &&
                                ( updateFunctionVector_.at( j ).template get< 1 >( ) ==
                                  aerodynamicAngleCalculator->getCentralBodyName( ) ) )
                        {
                            if( updateFunctionVector_.at( i ).template get< 0 >( ) == body_rotational_state_update )
                            {
                                // Check id body has no rotational ephemeris (i.e. if rotation comes from iterationNumber ).
                                if( bodyList_.at( updateFunctionVector_.at( i ).template get< 1 >( ) )->getRotationalEphemeris( ) == nullptr )
                                {
//                                    // Check if DependentOrientationCalculator is an AerodynamicAngleCalculator.
//                                    std::shared_ptr< reference_frames::DependentOrientationCalculator > dependentOrientationCalculator =
//                                            bodyList_.at( updateFunctionVector_.at( i ).template get< 1 >( ) )->
//                                            getDependentOrientationCalculator( );
//                                    std::shared_ptr< reference_frames::AerodynamicAngleCalculator > aerodynamicAngleCalculator =
//                                            std::dynamic_pointer_cast< reference_frames::AerodynamicAngleCalculator >(
//                                                dependentOrientationCalculator );

//                                    // Check if properties of AerodynamicAngleCalculator are such that a different update order is warranted.
//                                    if( std::dynamic_pointer_cast< reference_frames::AerodynamicAngleCalculator >(
//                                                dependentOrientationCalculator ) != nullptr )
                                    {
                                        unsigned int centralTranslationalUpdateIndex = 0;
                                        unsigned int centralRotationalUpdateIndex = 0;
                                        unsigned int vehicleTranslationalUpdateIndex = 0;
                                        unsigned int vehicleRotationalUpdateIndex = i;
                                        unsigned int flightCoditionsUpdateIndex = 0;

                                        bool centralTranslationalUpdateIndexSet = false;
                                        bool centralRotationalUpdateIndexSet = false;
                                        bool vehicleTranslationalUpdateIndexSet = false;
                                        bool flightConditionsUpdateIndexSet = false;

                                        // Check if the state or orientation of the central body of AerodynamicAngleCalculator is updated.
                                        for( unsigned int j = 0; j < updateFunctionVector_.size( ); j++ )
                                        {
                                            if( ( updateFunctionVector_.at( j ).template get< 0 >( ) == body_translational_state_update ) &&
                                                    ( updateFunctionVector_.at( j ).template get< 1 >( ) ==
                                                      aerodynamicAngleCalculator->getCentralBodyName( ) ) )
                                            {
                                                centralTranslationalUpdateIndex = j;
                                                centralTranslationalUpdateIndexSet = true;
                                            }

                                            if( ( updateFunctionVector_.at( j ).template get< 0 >( ) == body_rotational_state_update ) &&
                                                    ( updateFunctionVector_.at( j ).template get< 1 >( ) ==
                                                      aerodynamicAngleCalculator->getCentralBodyName( ) ) )
                                            {
                                                centralRotationalUpdateIndex = j;
                                                centralRotationalUpdateIndexSet = true;
                                            }

                                            if( ( updateFunctionVector_.at( j ).template get< 0 >( ) == body_translational_state_update ) &&
                                                    ( updateFunctionVector_.at( j ).template get< 1 >( ) ==
                                                      updateFunctionVector_.at( i ).template get< 1 >( ) ) )
                                            {
                                                vehicleTranslationalUpdateIndex = j;
                                                vehicleTranslationalUpdateIndexSet = true;
                                            }

                                            if( ( updateFunctionVector_.at( j ).template get< 0 >( ) == vehicle_flight_conditions_update ) &&
                                                    ( updateFunctionVector_.at( j ).template get< 1 >( ) ==
                                                      updateFunctionVector_.at( i ).template get< 1 >( ) ) )
                                            {
                                                flightCoditionsUpdateIndex = j;
                                                flightConditionsUpdateIndexSet = true;
                                            }
                                        }


                                        std::vector< int > indices;
                                        std::vector< boost::tuple< EnvironmentModelsToUpdate, std::string, std::function< void( const double ) > > > updatesToMove;

                                        if( centralTranslationalUpdateIndexSet )
                                        {
                                            indices.push_back( centralTranslationalUpdateIndex );
                                            updatesToMove.push_back( updateFunctionVector_.at( centralTranslationalUpdateIndex ) );
                                        }

                                        if( centralRotationalUpdateIndexSet )
                                        {
                                            indices.push_back( centralRotationalUpdateIndex );
                                            updatesToMove.push_back( updateFunctionVector_.at( centralRotationalUpdateIndex ) );
                                        }

                                        if( vehicleTranslationalUpdateIndexSet )
                                        {
                                            indices.push_back( vehicleTranslationalUpdateIndex );
                                            updatesToMove.push_back( updateFunctionVector_.at( vehicleTranslationalUpdateIndex ) );
                                        }

                                        if( flightConditionsUpdateIndexSet )
                                        {
                                            indices.push_back( flightCoditionsUpdateIndex );
                                            updatesToMove.push_back( updateFunctionVector_.at( flightCoditionsUpdateIndex ) );
                                        }

                                        indices.push_back( vehicleRotationalUpdateIndex );
                                        updatesToMove.push_back( updateFunctionVector_.at( vehicleRotationalUpdateIndex ) );
                                        std::vector< int > unorderedIndices = indices;
                                        std::sort( indices.begin( ), indices.end( ) );

                                        if( indices != unorderedIndices )
                                        {

                                            for( unsigned int k = 0; k < updatesToMove.size( ); k++ )
                                            {
                                                updateFunctionVector_[ indices.at( k ) ] = updatesToMove.at( k );
                                            }
                                            rerunUpdateOrder = true;
                                            break;
                                        }
                                    }
                                }
                            }
                            centralTranslationalUpdateIndex = j;
                            centralTranslationalUpdateIndexSet = true;
                        }

                        if( ( updateFunctionVector_.at( j ).template get< 0 >( ) == body_rotational_state_update ) &&
                                ( updateFunctionVector_.at( j ).template get< 1 >( ) ==
                                  aerodynamicAngleCalculator->getCentralBodyName( ) ) )
                        {
                            centralRotationalUpdateIndex = j;
                            centralRotationalUpdateIndexSet = true;
                        }

                        if( ( updateFunctionVector_.at( j ).template get< 0 >( ) == body_translational_state_update ) &&
                                ( updateFunctionVector_.at( j ).template get< 1 >( ) ==
                                  updateFunctionVector_.at( i ).template get< 1 >( ) ) )
                        {
                            vehicleTranslationalUpdateIndex = j;
                            vehicleTranslationalUpdateIndexSet = true;
                        }

                        if( ( updateFunctionVector_.at( j ).template get< 0 >( ) == vehicle_flight_conditions_update ) &&
                                ( updateFunctionVector_.at( j ).template get< 1 >( ) ==
                                  updateFunctionVector_.at( i ).template get< 1 >( ) ) )
                        {
                            flightCoditionsUpdateIndex = j;
                            flightConditionsUpdateIndexSet = true;
                        }
                    }


                    std::vector< int > indices;
                    std::vector< boost::tuple< EnvironmentModelsToUpdate, std::string, std::function< void( const double ) > > > updatesToMove;

                    if( centralTranslationalUpdateIndexSet )
                    {
                        indices.push_back( centralTranslationalUpdateIndex );
                        updatesToMove.push_back( updateFunctionVector_.at( centralTranslationalUpdateIndex ) );
                    }

                    if( centralRotationalUpdateIndexSet )
                    {
                        indices.push_back( centralRotationalUpdateIndex );
                        updatesToMove.push_back( updateFunctionVector_.at( centralRotationalUpdateIndex ) );
                    }

                    if( vehicleTranslationalUpdateIndexSet )
                    {
                        indices.push_back( vehicleTranslationalUpdateIndex );
                        updatesToMove.push_back( updateFunctionVector_.at( vehicleTranslationalUpdateIndex ) );
                    }

                    if( flightConditionsUpdateIndexSet )
                    {
                        indices.push_back( flightCoditionsUpdateIndex );
                        updatesToMove.push_back( updateFunctionVector_.at( flightCoditionsUpdateIndex ) );
                    }

                    indices.push_back( vehicleRotationalUpdateIndex );
                    updatesToMove.push_back( updateFunctionVector_.at( vehicleRotationalUpdateIndex ) );
                    std::vector< int > unorderedIndices = indices;
                    std::sort( indices.begin( ), indices.end( ) );

                    if( indices != unorderedIndices )
                    {

                        for( unsigned int k = 0; k < updatesToMove.size( ); k++ )
                        {
                            updateFunctionVector_[ indices.at( k ) ] = updatesToMove.at( k );
                        }
                        rerunUpdateOrder = true;
                        break;
                    }
                }
            }
        }

        // Define escape condition in case of infinite loop.
        if( iterationNumber > 10000 )
        {
            throw std::runtime_error( "Error when finding update order; stuck in infinite loop" );
        }
        
        // Rerun function if needed.
        if( rerunUpdateOrder )
        {
            setUpdateFunctionOrder( iterationNumber + 1 );
        }
    }
    
    //! Function to set the update functions for the environment from the required update settings.
    /*!
     * Function to set the update functions for the environment from the required update settings.
     * \param updateSettings Settings for the environment updates.
     */
    void setUpdateFunctions( const std::map< EnvironmentModelsToUpdate,
                             std::vector< std::string > >& updateSettings )
    {
        std::map< EnvironmentModelsToUpdate,
                std::vector< std::pair< std::string, std::function< void( const double ) > > > > updateTimeFunctionList;
        
        // Iterate over all required updates and set associated update function in lists
        for( std::map< EnvironmentModelsToUpdate,
             std::vector< std::string > >::const_iterator updateIterator =
             updateSettings.begin( ); updateIterator != updateSettings.end( ); updateIterator++ )
        {
            // Get list of bodies for which current environment type is to be updated.
            std::vector< std::string > currentBodies = updateIterator->second;
            for( unsigned int i = 0; i < currentBodies.size( ); i++ )
            {
                if( currentBodies.at( i ) != "" )
                {
                    // Check whether body exists
                    if( bodyList_.count( currentBodies.at( i ) ) == 0 )
                    {
                        throw std::runtime_error(
                                    "Error when setting environment update functions, could not find body " +
                                    currentBodies.at( i ) );
                    }
                    
                    // Find type of environment.
                    switch( updateIterator->first )
                    {
                    
                    // If requested body is not propagated, add to list.
                    case body_translational_state_update:
                    {
                        bool addUpdate = 1;
                        
                        // Check if mass is propagated
                        if( integratedStates_.count( translational_state ) > 0 )
                        {
                            // Check if current body is propagated
                            std::pair< std::string, std::string > bodyToCheck
                                    = std::make_pair( currentBodies.at( i ), "" );
                            std::vector< std::pair< std::string, std::string > > integratedTranslationalStates
                                    = integratedStates_.at( translational_state );
                            if( std::find( integratedTranslationalStates.begin( ),
                                           integratedTranslationalStates.end( ),
                                           bodyToCheck ) != integratedTranslationalStates.end( ) )
                            {
                                addUpdate = 0;
                            }
                        }
                        
                        // Add state update function to list.
                        if( addUpdate == 1 )
                        {
                            std::function< void( const TimeType ) > stateSetFunction =
                                    std::bind(
                                        &simulation_setup::Body
                                        ::setStateFromEphemeris< StateScalarType, TimeType >,
                                        bodyList_.at( currentBodies.at( i ) ), std::placeholders::_1 );
                            
                            updateTimeFunctionList[ body_translational_state_update ].push_back(
                                        std::make_pair( currentBodies.at( i ), stateSetFunction ) );
                            
                            resetFunctionVector_.push_back(
                                        boost::make_tuple(
                                            body_translational_state_update, currentBodies.at( i ),
                                            std::bind( &simulation_setup::Body::recomputeStateOnNextCall,
                                                       bodyList_.at( currentBodies.at( i ) ) ) ) );
                        }
                        break;
                    }
                    case body_rotational_state_update:
                    {
                        
                        bool addUpdate = 1;
                        if( integratedStates_.count( rotational_state ) > 0 )
                        {
                            std::pair< std::string, std::string > bodyToCheck = std::make_pair( currentBodies.at( i ), "" );
                            std::vector< std::pair< std::string, std::string > > integratedRotationalStates =
                                    integratedStates_.at( rotational_state );
                            if( std::find( integratedRotationalStates.begin( ), integratedRotationalStates.end( ), bodyToCheck ) !=
                                    integratedRotationalStates.end( ) )
                            {
                                addUpdate = 0;
                            }
                        }
                        
                        if( addUpdate == 1 )
                        {
                            
                            // Check if rotational ephemeris exists
                            if(  ( bodyList_.at( currentBodies.at( i ) )->getRotationalEphemeris( ) != nullptr )
                                 //                                 ||
                                 //                                 ( bodyList_.at( currentBodies.at( i ) )->getDependentOrientationCalculator( ) != nullptr )
                                 )
                            {
                                std::function< void( const TimeType ) > rotationalStateSetFunction =
                                        std::bind( &simulation_setup::Body
                                                   ::setCurrentRotationalStateToLocalFrameFromEphemeris< TimeType >,
                                                   bodyList_.at( currentBodies.at( i ) ), std::placeholders::_1 );
                                updateTimeFunctionList[ body_rotational_state_update ].push_back(
                                            std::make_pair( currentBodies.at( i ), rotationalStateSetFunction ) );
                                if( bodyList_.at( currentBodies.at( i ) )->getRotationalEphemeris( ) != nullptr )
                                {
                                    resetFunctionVector_.push_back(
                                                boost::make_tuple(
                                                    body_rotational_state_update, currentBodies.at( i ),
                                                    std::bind( &ephemerides::RotationalEphemeris::
                                                               resetCurrentTime, bodyList_.at( currentBodies.at( i ) )->
                                                               getRotationalEphemeris( ) ) ) );
                                }
                                
                                //                                if( bodyList_.at( currentBodies.at( i ) )->getRotationalEphemeris( ) == nullptr )
                                //                                {
                                //                                    resetFunctionVector_.push_back(
                                //                                                boost::make_tuple(
                                //                                                    body_rotational_state_update, currentBodies.at( i ),
                                //                                                    std::bind( &reference_frames::DependentOrientationCalculator::
                                //                                                                 resetCurrentTime, bodyList_.at( currentBodies.at( i ) )->
                                //                                                                 getDependentOrientationCalculator( ), TUDAT_NAN ) ) );
                                //                                }
                            }
                            else
                            {
                                throw std::runtime_error(
                                            "Request rotation update of " + currentBodies.at( i ) +
                                            ", but body has no rotational ephemeris" );
                            }
                        }
                        
                        break;
                        
                    }
                    case body_mass_update:
                    {
                        bool addUpdate = 1;
                        
                        // Check if translational state is propagated
                        if( integratedStates_.count( body_mass_state ) > 0 )
                        {
                            // Check if current body is propagated
                            std::pair< std::string, std::string > bodyToCheck
                                    = std::make_pair( currentBodies.at( i ), "" );
                            std::vector< std::pair< std::string, std::string > > integratedBodyMasses
                                    = integratedStates_.at( body_mass_state );
                            if( std::find( integratedBodyMasses.begin( ),
                                           integratedBodyMasses.end( ),
                                           bodyToCheck ) != integratedBodyMasses.end( ) )
                            {
                                addUpdate = 0;
                            }
                        }
                        
                        if( addUpdate )
                        {
                            updateTimeFunctionList[ body_mass_update ].push_back(
                                        std::make_pair( currentBodies.at( i ),
                                                        std::bind( &simulation_setup::Body::updateMass,
                                                                   bodyList_.at( currentBodies.at( i ) ), std::placeholders::_1  ) ) );
                        }
                        break;
                    }
                    case spherical_harmonic_gravity_field_update:
                    {
                        
                        // Check if body has time-dependent sh field
                        std::shared_ptr< gravitation::TimeDependentSphericalHarmonicsGravityField >
                                gravityField = std::dynamic_pointer_cast
                                < gravitation::TimeDependentSphericalHarmonicsGravityField >
                                (  bodyList_.at( currentBodies.at( i ) )->getGravityFieldModel( ) );
                        if( gravityField != nullptr )
                        {
                            updateTimeFunctionList[ spherical_harmonic_gravity_field_update ].push_back(
                                        std::make_pair(
                                            currentBodies.at( i ),
                                            std::bind( &gravitation
                                                       ::TimeDependentSphericalHarmonicsGravityField
                                                       ::update,
                                                       gravityField, std::placeholders::_1 ) ) );
                        }
                        // If no sh field at all, throw eeror.
                        else if( std::dynamic_pointer_cast< gravitation::SphericalHarmonicsGravityField >
                                 (  bodyList_.at( currentBodies.at( i ) )->getGravityFieldModel( ) ) == nullptr )
                        {
                            throw std::runtime_error( "Request sh update of " + currentBodies.at( i ) +
                                                      ", but body has no sh model" );
                        }
                        
                        break;
                    }
                    case vehicle_flight_conditions_update:
                    {
                        // Check if current body has flight conditions set.
                        if( bodyList_.at( currentBodies.at( i ) )->getFlightConditions( ) != nullptr )
                        {
                            // If vehicle has flight conditions, add flight conditions update
                            // function to update list.
                            updateTimeFunctionList[ vehicle_flight_conditions_update ].push_back(
                                        std::make_pair(
                                            currentBodies.at( i ), std::bind(
                                                &aerodynamics::FlightConditions::updateConditions,
                                                bodyList_.at( currentBodies.at( i ) )
                                                ->getFlightConditions( ), std::placeholders::_1 ) ) );
                            
                            resetFunctionVector_.push_back(
                                        boost::make_tuple(
                                            vehicle_flight_conditions_update, currentBodies.at( i ),
                                            std::bind( &aerodynamics::FlightConditions::
                                                       resetCurrentTime, bodyList_.at( currentBodies.at( i ) )->
                                                       getFlightConditions( ) ) ) );
                        }
                        else
                        {
                            throw std::runtime_error(
                                        "Request flight condition update of " + currentBodies.at( i ) +
                                        ", but body has no flight conditions" );
                        }
                        break;
                    }
<<<<<<< HEAD
                    case radiation_source_model_update:
                    {
                        // Check if current body has radiation source model set.
                        if( bodyList_.at( currentBodies.at( i ) )->getRadiationSourceModel() == nullptr )
                        {
                            throw std::runtime_error(
                                        "Request radiation source model update of " + currentBodies.at( i ) +
                                        ", but body has no radiation source model" );
                        }
                        // If vehicle has radiation source model, add its update function to update list.
                        updateTimeFunctionList[ radiation_source_model_update ].push_back(
                                    std::make_pair(
                                        currentBodies.at( i ), std::bind(
                                            &electromagnetism::RadiationSourceModel::updateMembers,
                                            bodyList_.at( currentBodies.at( i ) )
                                            ->getRadiationSourceModel(), std::placeholders::_1 ) ) );
                        break;
                    }
                    case radiation_pressure_target_model_update:
                    {
                        // Check if current body has radiation pressure target model set.
                        if( bodyList_.at( currentBodies.at( i ) )->getRadiationPressureTargetModel() == nullptr )
                        {
                            throw std::runtime_error(
                                        "Request radiation pressure target model update of " + currentBodies.at( i ) +
                                        ", but body has no radiation pressure target model" );
                        }
                        // If vehicle has radiation pressure target model, add its update function to update list.
                        updateTimeFunctionList[ radiation_pressure_target_model_update ].push_back(
                                    std::make_pair(
                                        currentBodies.at( i ), std::bind(
                                            &electromagnetism::RadiationPressureTargetModel::updateMembers,
                                            bodyList_.at( currentBodies.at( i ) )
                                            ->getRadiationPressureTargetModel(), std::placeholders::_1 ) ) );
                        break;
                    }
=======
                        
>>>>>>> e2773445
                    case radiation_pressure_interface_update:
                    {
                        // RP-OLD
                        // Get body radiation pressure interface(s) (one per source)
                        std::map< std::string, std::shared_ptr< electromagnetism
                                ::RadiationPressureInterface > >
                                radiationPressureInterfaces =
                                bodyList_.at( currentBodies.at( i ) )->getRadiationPressureInterfaces( );
                        
                        if( radiationPressureInterfaces.size( ) == 0 )
                        {
                            throw std::runtime_error(
                                        "Request radiation pressure update of " + currentBodies.at( i ) +
                                        ", but body has no radiation pressure interfaces" );
                        }
                        else if( radiationPressureInterfaces.size( ) > 1 )
                        {
                            std::cerr << "Warning, requested radiation pressure update of " << currentBodies.at( i ) <<
                                         ", but body has multiple radiation pressure interfaces: updating all." << std::endl;
                        }
                        
                        // Add each interface update function to update list.
                        for( std::map< std::string,
                             std::shared_ptr< electromagnetism::RadiationPressureInterface > >
                             ::iterator iterator = radiationPressureInterfaces.begin( );
                             iterator != radiationPressureInterfaces.end( ); iterator++ )
                        {
                            updateTimeFunctionList[ radiation_pressure_interface_update ].push_back(
                                        std::make_pair( currentBodies.at( i ),
                                                        std::bind(
                                                            &electromagnetism
                                                            ::RadiationPressureInterface
                                                            ::updateInterface,
                                                            iterator->second, std::placeholders::_1 ) ) );
                        }
                        break;
                    }
                    }
                }
            }
        }
        
        // Create list of update functions.
        for( std::map< EnvironmentModelsToUpdate, std::vector< std::pair< std::string,
             std::function< void( const double ) > > > >::iterator updateTimeIterator  = updateTimeFunctionList.begin( );
             updateTimeIterator != updateTimeFunctionList.end( ); updateTimeIterator++ )
        {
            for( unsigned int i = 0; i < updateTimeIterator->second.size( ); i++ )
            {
                updateFunctionVector_.push_back(
                            boost::make_tuple( updateTimeIterator->first,  updateTimeIterator->second.at( i ).first,
                                               updateTimeIterator->second.at( i ).second ) );
            }
        }
        
        // Set update order of functions.
        setUpdateFunctionOrder( );
    }
    
    //! List of body objects, this list encompasses all environment object in the simulation.
    simulation_setup::SystemOfBodies bodyList_;
    
    
    //! list of identifiers for the numerically integrated states
    /*!
     * This map provides the list of identifiers for the numerically
     * integrated states. The type of integrated state (key) is defined for each reference
     * (value). Note that for the numerical integration of translational motion, the entry
     * in the pair will have a second entry that is empty (""), with the first entry defining
     * the body that is integrated.
     */
    std::map< IntegratedStateType, std::vector< std::pair< std::string, std::string > > >
    integratedStates_;
    
    //! List of time-dependent functions to call to update the environment.
    std::vector< boost::tuple< EnvironmentModelsToUpdate, std::string, std::function< void( const double ) > > >
    updateFunctionVector_;
    
    //! List of time-dependent functions to call to reset the time of the environment (to NaN signal recomputation for next
    //! time step).
    std::vector< boost::tuple< EnvironmentModelsToUpdate, std::string, std::function< void( ) > > > resetFunctionVector_;
    
    
    
    
    //! Predefined state history iterator for computational efficiency.
    typename std::unordered_map< IntegratedStateType, Eigen::Matrix< StateScalarType, Eigen::Dynamic, 1 > >::const_iterator
    integratedStateIterator_;
    
    
};

extern template class EnvironmentUpdater< double, double >;


} // namespace propagators

} // namespace tudat

#endif // TUDAT_ENVIRONMENTUPDATER_H<|MERGE_RESOLUTION|>--- conflicted
+++ resolved
@@ -45,7 +45,7 @@
 class EnvironmentUpdater
 {
 public:
-    
+
     //! Constructor
     /*!
      * Constructor, provides the required settings for updating the environment.
@@ -73,7 +73,7 @@
         // integration time step.
         setUpdateFunctions( updateSettings );
     }
-    
+
     //! Function to update the environment to the current state and time.
     /*!
      * Function to update the environment to the current state and time. This function calls the
@@ -123,9 +123,9 @@
             updateFunctionVector_.at( i ).template get< 2 >( )( currentTime );
         }
     }
-    
+
 private:
-    
+
     //! Function to set numerically integrated states in environment.
     /*!
      * Function to set numerically integrated states in environment.  Note that these states must
@@ -172,7 +172,7 @@
                 // Set mass for bodies provided as input.
                 std::vector< std::pair< std::string, std::string > > bodiesWithIntegratedMass =
                         integratedStates_.at( body_mass_state );
-                
+
                 for( unsigned int i = 0; i < bodiesWithIntegratedMass.size( ); i++ )
                 {
                     bodyList_.at( bodiesWithIntegratedMass[ i ].first )
@@ -216,7 +216,7 @@
                 {
                     bodyList_.at( bodiesWithIntegratedStates[ i ].first )->
                             template setStateFromEphemeris< StateScalarType, TimeType >( currentTime );
-                    
+
                 }
                 break;
             }
@@ -240,7 +240,7 @@
                 {
                     bodyList_.at( bodiesWithIntegratedStates[ i ].first )->
                             updateMass( currentTime );
-                    
+
                 }
                 break;
             }
@@ -250,7 +250,7 @@
             }
         }
     }
-    
+
     //! Function to set the order in which the updateFunctionVector_ is to be updated.
     /*!
      *  Function to set the order in which the updateFunctionVector_ is to be updated. Order is determined recursively in
@@ -260,7 +260,7 @@
     void setUpdateFunctionOrder( const int iterationNumber = 0 )
     {
         bool rerunUpdateOrder = 0;
-        
+
         // Iterate over all update functions
         for( unsigned int i = 0; i < updateFunctionVector_.size( ); i++ )
         {
@@ -281,7 +281,7 @@
                     unsigned int vehicleTranslationalUpdateIndex = 0;
                     unsigned int vehicleRotationalUpdateIndex = i;
                     unsigned int flightCoditionsUpdateIndex = 0;
-                    
+
                     bool centralTranslationalUpdateIndexSet = false;
                     bool centralRotationalUpdateIndexSet = false;
                     bool vehicleTranslationalUpdateIndexSet = false;
@@ -485,14 +485,14 @@
         {
             throw std::runtime_error( "Error when finding update order; stuck in infinite loop" );
         }
-        
+
         // Rerun function if needed.
         if( rerunUpdateOrder )
         {
             setUpdateFunctionOrder( iterationNumber + 1 );
         }
     }
-    
+
     //! Function to set the update functions for the environment from the required update settings.
     /*!
      * Function to set the update functions for the environment from the required update settings.
@@ -503,7 +503,7 @@
     {
         std::map< EnvironmentModelsToUpdate,
                 std::vector< std::pair< std::string, std::function< void( const double ) > > > > updateTimeFunctionList;
-        
+
         // Iterate over all required updates and set associated update function in lists
         for( std::map< EnvironmentModelsToUpdate,
              std::vector< std::string > >::const_iterator updateIterator =
@@ -522,16 +522,16 @@
                                     "Error when setting environment update functions, could not find body " +
                                     currentBodies.at( i ) );
                     }
-                    
+
                     // Find type of environment.
                     switch( updateIterator->first )
                     {
-                    
+
                     // If requested body is not propagated, add to list.
                     case body_translational_state_update:
                     {
                         bool addUpdate = 1;
-                        
+
                         // Check if mass is propagated
                         if( integratedStates_.count( translational_state ) > 0 )
                         {
@@ -547,7 +547,7 @@
                                 addUpdate = 0;
                             }
                         }
-                        
+
                         // Add state update function to list.
                         if( addUpdate == 1 )
                         {
@@ -556,10 +556,10 @@
                                         &simulation_setup::Body
                                         ::setStateFromEphemeris< StateScalarType, TimeType >,
                                         bodyList_.at( currentBodies.at( i ) ), std::placeholders::_1 );
-                            
+
                             updateTimeFunctionList[ body_translational_state_update ].push_back(
                                         std::make_pair( currentBodies.at( i ), stateSetFunction ) );
-                            
+
                             resetFunctionVector_.push_back(
                                         boost::make_tuple(
                                             body_translational_state_update, currentBodies.at( i ),
@@ -570,7 +570,7 @@
                     }
                     case body_rotational_state_update:
                     {
-                        
+
                         bool addUpdate = 1;
                         if( integratedStates_.count( rotational_state ) > 0 )
                         {
@@ -583,10 +583,10 @@
                                 addUpdate = 0;
                             }
                         }
-                        
+
                         if( addUpdate == 1 )
                         {
-                            
+
                             // Check if rotational ephemeris exists
                             if(  ( bodyList_.at( currentBodies.at( i ) )->getRotationalEphemeris( ) != nullptr )
                                  //                                 ||
@@ -608,7 +608,7 @@
                                                                resetCurrentTime, bodyList_.at( currentBodies.at( i ) )->
                                                                getRotationalEphemeris( ) ) ) );
                                 }
-                                
+
                                 //                                if( bodyList_.at( currentBodies.at( i ) )->getRotationalEphemeris( ) == nullptr )
                                 //                                {
                                 //                                    resetFunctionVector_.push_back(
@@ -626,14 +626,14 @@
                                             ", but body has no rotational ephemeris" );
                             }
                         }
-                        
+
                         break;
-                        
+
                     }
                     case body_mass_update:
                     {
                         bool addUpdate = 1;
-                        
+
                         // Check if translational state is propagated
                         if( integratedStates_.count( body_mass_state ) > 0 )
                         {
@@ -649,7 +649,7 @@
                                 addUpdate = 0;
                             }
                         }
-                        
+
                         if( addUpdate )
                         {
                             updateTimeFunctionList[ body_mass_update ].push_back(
@@ -661,7 +661,7 @@
                     }
                     case spherical_harmonic_gravity_field_update:
                     {
-                        
+
                         // Check if body has time-dependent sh field
                         std::shared_ptr< gravitation::TimeDependentSphericalHarmonicsGravityField >
                                 gravityField = std::dynamic_pointer_cast
@@ -684,7 +684,7 @@
                             throw std::runtime_error( "Request sh update of " + currentBodies.at( i ) +
                                                       ", but body has no sh model" );
                         }
-                        
+
                         break;
                     }
                     case vehicle_flight_conditions_update:
@@ -700,7 +700,7 @@
                                                 &aerodynamics::FlightConditions::updateConditions,
                                                 bodyList_.at( currentBodies.at( i ) )
                                                 ->getFlightConditions( ), std::placeholders::_1 ) ) );
-                            
+
                             resetFunctionVector_.push_back(
                                         boost::make_tuple(
                                             vehicle_flight_conditions_update, currentBodies.at( i ),
@@ -716,7 +716,6 @@
                         }
                         break;
                     }
-<<<<<<< HEAD
                     case radiation_source_model_update:
                     {
                         // Check if current body has radiation source model set.
@@ -753,9 +752,6 @@
                                             ->getRadiationPressureTargetModel(), std::placeholders::_1 ) ) );
                         break;
                     }
-=======
-                        
->>>>>>> e2773445
                     case radiation_pressure_interface_update:
                     {
                         // RP-OLD
@@ -764,7 +760,7 @@
                                 ::RadiationPressureInterface > >
                                 radiationPressureInterfaces =
                                 bodyList_.at( currentBodies.at( i ) )->getRadiationPressureInterfaces( );
-                        
+
                         if( radiationPressureInterfaces.size( ) == 0 )
                         {
                             throw std::runtime_error(
@@ -776,7 +772,7 @@
                             std::cerr << "Warning, requested radiation pressure update of " << currentBodies.at( i ) <<
                                          ", but body has multiple radiation pressure interfaces: updating all." << std::endl;
                         }
-                        
+
                         // Add each interface update function to update list.
                         for( std::map< std::string,
                              std::shared_ptr< electromagnetism::RadiationPressureInterface > >
@@ -797,7 +793,7 @@
                 }
             }
         }
-        
+
         // Create list of update functions.
         for( std::map< EnvironmentModelsToUpdate, std::vector< std::pair< std::string,
              std::function< void( const double ) > > > >::iterator updateTimeIterator  = updateTimeFunctionList.begin( );
@@ -810,15 +806,15 @@
                                                updateTimeIterator->second.at( i ).second ) );
             }
         }
-        
+
         // Set update order of functions.
         setUpdateFunctionOrder( );
     }
-    
+
     //! List of body objects, this list encompasses all environment object in the simulation.
     simulation_setup::SystemOfBodies bodyList_;
-    
-    
+
+
     //! list of identifiers for the numerically integrated states
     /*!
      * This map provides the list of identifiers for the numerically
@@ -829,23 +825,23 @@
      */
     std::map< IntegratedStateType, std::vector< std::pair< std::string, std::string > > >
     integratedStates_;
-    
+
     //! List of time-dependent functions to call to update the environment.
     std::vector< boost::tuple< EnvironmentModelsToUpdate, std::string, std::function< void( const double ) > > >
     updateFunctionVector_;
-    
+
     //! List of time-dependent functions to call to reset the time of the environment (to NaN signal recomputation for next
     //! time step).
     std::vector< boost::tuple< EnvironmentModelsToUpdate, std::string, std::function< void( ) > > > resetFunctionVector_;
-    
-    
-    
-    
+
+
+
+
     //! Predefined state history iterator for computational efficiency.
     typename std::unordered_map< IntegratedStateType, Eigen::Matrix< StateScalarType, Eigen::Dynamic, 1 > >::const_iterator
     integratedStateIterator_;
-    
-    
+
+
 };
 
 extern template class EnvironmentUpdater< double, double >;
