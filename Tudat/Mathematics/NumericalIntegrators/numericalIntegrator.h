--- conflicted
+++ resolved
@@ -21,13 +21,10 @@
 
 #include <Eigen/Core>
 
-<<<<<<< HEAD
 #include "Tudat/Basics/basicTypedefs.h"
-=======
 #include "Tudat/Basics/timeType.h"
 #include "Tudat/Basics/utilityMacros.h"
 #include "Tudat/Mathematics/BasicMathematics/mathematicalConstants.h"
->>>>>>> b36c4c7e
 
 namespace tudat
 {
@@ -257,12 +254,7 @@
      *  By default, this function evaluates always to false, so the propagation termination conditions will not be
      *  checked during the integration subteps.
      */
-<<<<<<< HEAD
     std::function< bool( const double, const double ) > propagationTerminationFunction_ = boost::lambda::constant( false );
-=======
-    boost::function< bool( const double, const double ) > propagationTerminationFunction_ = boost::lambda::constant( false );
-
->>>>>>> b36c4c7e
 };
 
 
@@ -348,12 +340,7 @@
  * Typedef for shared-pointer to a scalar numerical integrator (IndependentVariableType = double,
  * StateType = double, StateDerivativeType = double).
  */
-<<<<<<< HEAD
-typedef std::shared_ptr< NumericalIntegrator< double, double, double > >
-NumericalIntegratordPointer;
-=======
-typedef boost::shared_ptr< NumericalIntegrator< double, double, double > > NumericalIntegratordPointer;
->>>>>>> b36c4c7e
+typedef std::shared_ptr< NumericalIntegrator< double, double, double > > NumericalIntegratordPointer;
 
 } // namespace numerical_integrators
 
