/*    Copyright (c) 2010-2018, Delft University of Technology
 *    All rigths reserved
 *
 *    This file is part of the Tudat. Redistribution and use in source and
 *    binary forms, with or without modification, are permitted exclusively
 *    under the terms of the Modified BSD license. You should have received
 *    a copy of the license with this file. If not, please or visit:
 *    http://tudat.tudelft.nl/LICENSE.
 *
 *    References
 *     Stackoverflow. C++ GCC4.4 warning: array subscript is above array bounds, 2009,
 *         http://stackoverflow.com/questions/
 *             1168525/c-gcc4-4-warning-array-subscript-is-above-array-bounds,
 *         last accessed: 27th December, 2013.
 *     GCC Mailing List. Re: How to fix 'array subscript is above array bounds' ?, 2012,
 *         http://gcc.gnu.org/ml/gcc-help/2012-04/msg00047.html, last accessed: 27th December,
 *         2013.
 *
 *    Notes
 *     Under older GCC-based compilers (4.3 and 4.4 series), it is known that this file will
 *     generate a spurious warning stating "array subscript is above array bounds". This warning
 *     can be safely ignored. It is recommended that you working with a GCC 4.5+ compiler, since
 *     the problem has been fixed in all versions that postdate 4.5. This warning has specifically
 *     been noted when compiling using the MinGW GCC 4.4.0 compiler under MS Windows. For more
 *     information on the nature of this warning, please take a look at Stackoverflow (2009) and
 *     GCC Mailing List (2012).
 *
 */

#ifndef TUDAT_MULTI_LINEAR_INTERPOLATOR_H
#define TUDAT_MULTI_LINEAR_INTERPOLATOR_H

<<<<<<< HEAD
#include <vector>

#include <boost/array.hpp>
#include <boost/multi_array.hpp>
#include <memory>
#include "Tudat/Mathematics/Interpolators/lookupScheme.h"
#include "Tudat/Mathematics/Interpolators/interpolator.h"
=======
>>>>>>> 25c50397
#include "Tudat/Mathematics/BasicMathematics/nearestNeighbourSearch.h"
#include "Tudat/Mathematics/Interpolators/multiDimensionalInterpolator.h"

namespace tudat
{

namespace interpolators
{

//! Class for performing multi-linear interpolation for arbitrary number of independent variables.
/*!
 * Class for performing multi-linear interpolation for arbitrary number of independent variables.
 * Interpolation is calculated recursively over all dimensions of independent variables. Note
 * that the types (i.e. double, float) of all independent variables must be the same.
 * \tparam IndependentVariableType Type for independent variables.
 * \tparam DependentVariableType Type for dependent variable.
 * \tparam NumberOfDimensions Number of independent variables.
 */
template< typename IndependentVariableType, typename DependentVariableType, unsigned int NumberOfDimensions >
class MultiLinearInterpolator: public MultiDimensionalInterpolator< IndependentVariableType,
        DependentVariableType, NumberOfDimensions >
{
public:

    // Using statements to prevent having to put 'this' everywhere in the code.
    using MultiDimensionalInterpolator< IndependentVariableType, DependentVariableType, NumberOfDimensions >::
    dependentData_;
    using MultiDimensionalInterpolator< IndependentVariableType, DependentVariableType, NumberOfDimensions >::
    independentValues_;
    using MultiDimensionalInterpolator< IndependentVariableType, DependentVariableType, NumberOfDimensions >::
    lookUpSchemes_;

    //! Default constructor taking independent and dependent variable data.
    /*!
     *  Default constructor taking independent and dependent variable data.
     *  \param independentValues Vector of vectors containing data points of independent variables,
     *      each must be sorted in ascending order.
     *  \param dependentData Multi-dimensional array of dependent data at each point of
     *      hyper-rectangular grid formed by independent variable points.
     *  \param selectedLookupScheme Identifier of lookupscheme from enum. This algorithm is used
     *      to find the nearest lower data point in the independent variables when requesting
     *      interpolation.
     *  \param boundaryHandling Vector of boundary handling methods, in case independent variable is outside the
     *      specified range.
     *  \param defaultExtrapolationValue Vector of pairs of default values to be used for extrapolation, in case
     *      of use_default_value or use_default_value_with_warning as methods for boundaryHandling.
     */
<<<<<<< HEAD
    MultiLinearInterpolator( const std::vector< std::vector< IndependentVariableType > >
                             independentValues,
                             const boost::multi_array< DependentVariableType, static_cast< size_t >( NumberOfDimensions )>
                             dependentData,
                             const AvailableLookupScheme selectedLookupScheme = huntingAlgorithm )
        : independentValues_( std::move( independentValues ) ),
          dependentData_( std::move( dependentData ) )
=======
    MultiLinearInterpolator(
            const std::vector< std::vector< IndependentVariableType > >& independentValues,
            const boost::multi_array< DependentVariableType, static_cast< size_t >( NumberOfDimensions ) >& dependentData,
            const AvailableLookupScheme selectedLookupScheme = huntingAlgorithm,
            const std::vector< BoundaryInterpolationType >& boundaryHandling =
            std::vector< BoundaryInterpolationType >( NumberOfDimensions, extrapolate_at_boundary ),
            const std::vector< std::pair< DependentVariableType, DependentVariableType > >& defaultExtrapolationValue =
            std::vector< std::pair< DependentVariableType, DependentVariableType > >(
                NumberOfDimensions, std::make_pair( IdentityElement< DependentVariableType >::getAdditionIdentity( ),
                                                    IdentityElement< DependentVariableType >::getAdditionIdentity( ) ) ) ) :
        MultiDimensionalInterpolator< IndependentVariableType, DependentVariableType, NumberOfDimensions >(
            boundaryHandling, defaultExtrapolationValue )
>>>>>>> 25c50397
    {
        // Save (in)dependent variables
        independentValues_ = independentValues;
        dependentData_.resize( reinterpret_cast< boost::array< size_t,
                               boost::multi_array< DependentVariableType,
                               static_cast< size_t >( NumberOfDimensions ) >::dimensionality > const& >(
                                   *dependentData.shape( ) ) ); // resize dependent data container
        dependentData_ = dependentData;

        // Check consistency of template arguments and input variables.
        if ( independentValues.size( ) != NumberOfDimensions )
        {
            throw std::runtime_error( "Error: dimension of independent value vector provided to constructor "
                                      "incompatible with template parameter." );
        }

        // Check consistency of input data of dependent and independent data.
        for ( unsigned int i = 0; i < NumberOfDimensions; i++ )
        {
            if ( independentValues[ i ].size( ) != dependentData.shape( )[ i ] )
            {
                std::string errorMessage = "Error: number of data points in dimension " +
                        std::to_string( i ) + " of independent and dependent data incompatible.";
                throw std::runtime_error( errorMessage );
            }
        }

        // Create lookup scheme from independent variable data points.
        this->makeLookupSchemes( selectedLookupScheme );
    }

    //! Constructor taking independent and dependent variable data.
    /*!
     *  Constructor taking independent and dependent variable data. This constructor only requires one boundary
     *  handling method, and assumes it for each dimension.
     *  \param independentValues Vector of vectors containing data points of independent variables,
     *      each must be sorted in ascending order.
     *  \param dependentData Multi-dimensional array of dependent data at each point of
     *      hyper-rectangular grid formed by independent variable points.
     *  \param selectedLookupScheme Identifier of lookupscheme from enum. This algorithm is used
     *      to find the nearest lower data point in the independent variables when requesting
     *      interpolation.
     *  \param boundaryHandling Boundary handling method, in case independent variable is outside the
     *      specified range.
     *  \param defaultExtrapolationValue Default value to be used for extrapolation, in case of use_default_value
     *      or use_default_value_with_warning as methods for boundaryHandling.
     */
    MultiLinearInterpolator(
            const std::vector< std::vector< IndependentVariableType > >& independentValues,
            const boost::multi_array< DependentVariableType, static_cast< size_t >( NumberOfDimensions ) >& dependentData,
            const AvailableLookupScheme selectedLookupScheme,
            const BoundaryInterpolationType boundaryHandling,
            const DependentVariableType& defaultExtrapolationValue = IdentityElement< DependentVariableType >::getAdditionIdentity( ) ) :
        MultiLinearInterpolator( independentValues, dependentData, selectedLookupScheme,
                                 std::vector< BoundaryInterpolationType >( NumberOfDimensions, boundaryHandling ),
                                 std::vector< std::pair< DependentVariableType, DependentVariableType > >(
                                     NumberOfDimensions, std::make_pair( defaultExtrapolationValue, defaultExtrapolationValue ) ) )
    { }

    //! Default destructor.
    /*!
     *  Default destructor.
     */
    ~MultiLinearInterpolator( ){ }

    //! Function to perform interpolation.
    /*!
     *  This function performs the multilinear interpolation.
     *  \param independentValuesToInterpolate Vector of values of independent variables at which
     *      the value of the dependent variable is to be determined.
     *  \return Interpolated value of dependent variable in all dimensions.
     */
    DependentVariableType interpolate( const std::vector< IndependentVariableType >& independentValuesToInterpolate )
    {
        // Check whether size of independent variable vector is correct
        if ( independentValuesToInterpolate.size( ) != NumberOfDimensions )
        {
            throw std::runtime_error( "Error in multi-dimensional interpolator. The number of independent variables "
                                      "provided is incompatible with the previous definition. Provided: " +
                                      std::to_string( independentValuesToInterpolate.size( ) ) + ". Needed: " +
                                      std::to_string( NumberOfDimensions ) );
        }

        // Create local copy of current independent variables
        std::vector< IndependentVariableType > localIndependentValuesToInterpolate = independentValuesToInterpolate;

        // Check that independent variables are in range
        bool useValue = false;
        DependentVariableType currentDependentVariable;
        for ( unsigned int i = 0; i < NumberOfDimensions; i++ )
        {
            this->checkBoundaryCase( i, useValue, localIndependentValuesToInterpolate.at( i ), currentDependentVariable );
            if ( useValue )
            {
                return currentDependentVariable;
            }
        }

        // Determine the nearest lower neighbours.
        std::vector< int > nearestLowerIndices;
        nearestLowerIndices.resize( NumberOfDimensions );
        for ( unsigned int i = 0; i < NumberOfDimensions; i++ )
        {
            nearestLowerIndices[ i ] = lookUpSchemes_[ i ]->findNearestLowerNeighbour(
                        localIndependentValuesToInterpolate[ i ] );
        }

        // Initialize function evaluation indices to -1 for debugging purposes.
        boost::array< unsigned int, NumberOfDimensions > interpolationIndices;
        for ( unsigned int i = 0; i < NumberOfDimensions; i++ )
        {
            interpolationIndices[ i ] = -1;
        }

        // Call first step of interpolation, this function calls itself at subsequent independent
        // variable dimensions to evaluate and properly scale dependent variable table values at
        // all 2^n grid edges.
        return performRecursiveInterpolationStep( 0, localIndependentValuesToInterpolate,
                                                  interpolationIndices, nearestLowerIndices );
    }

private:

<<<<<<< HEAD
    //! Make the lookup scheme that is to be used.
    /*!
     * This function creates the look up scheme that is to be used in determining the interval of
     * the independent variable grid where the interpolation is to be performed. It takes the type
     * of lookup scheme as an enum and constructs the lookup scheme from the independentValues_
     * that have been set previously.
     *  \param selectedScheme Type of look-up scheme that is to be used
     */
    void makeLookupSchemes( const AvailableLookupScheme selectedScheme )
    {
        lookUpSchemes_.resize( NumberOfDimensions );
        // Find which type of scheme is used.
        switch( selectedScheme )
        {
        case binarySearch:

            for( int i = 0; i < NumberOfDimensions; i++ )
            {
                // Create binary search look up scheme.
                lookUpSchemes_[ i ] = std::shared_ptr< LookUpScheme< IndependentVariableType > >
                        ( new BinarySearchLookupScheme< IndependentVariableType >(
                              independentValues_[ i ] ) );
            }

            break;

        case huntingAlgorithm:

            for( int i = 0; i < NumberOfDimensions; i++ )
            {
                // Create hunting scheme, which uses an intial guess from previous look-ups.
                lookUpSchemes_[ i ] = std::shared_ptr< LookUpScheme< IndependentVariableType > >
                        ( new HuntingAlgorithmLookupScheme< IndependentVariableType >(
                              independentValues_[ i ] ) );
            }

            break;

        default:

            throw std::runtime_error( "Warning: lookup scheme not found when making scheme for 1-D interpolator" );
        }
    }

=======
>>>>>>> 25c50397
    //! Perform the step in a single dimension of the interpolation process.
    /*!
     * Function calculates single dimension of the interpolation process. Function calls itself if
     * final dimension not yet reached. Calling this function with currentDimension = 0 will result
     * in 2^{NumberOfDimensions} number of calls to the function at currentDimension =
     * NumberOfDimensions -1. As such, the complete series of calls, starting at currentDimension =
     * 0, retrieves the dependent variable values at all edges of the grid hyper-rectangle and
     * properly scales them.
     * \param currentDimension Dimension in which this interpolation step is to be performed.
     * \param independentValuesToInterpolate Vector of values of independent variables at which
     *          interpolation is to be performed.
     * \param currentArrayIndices Array of indices modified at index = currentDimension at each
     *          call of function. Variable is passed to dependentData in highest step to return
     *          data for interpolation.
     * \param nearestLowerIndices Indices in subvectors of independentValues_ vector. That is, the
     *  n-th entry of nearestLowerIndices represent the nearest lower neighbour in the n-th
     *  interpolation dimension of the independent variable vectors.
     * \return Interpolated value in a single dimension
     */
    DependentVariableType performRecursiveInterpolationStep(
            const unsigned int currentDimension,
            const std::vector< IndependentVariableType >& independentValuesToInterpolate,
            boost::array< unsigned int, NumberOfDimensions > currentArrayIndices,
            const std::vector< int >& nearestLowerIndices )
    {
        IndependentVariableType upperFraction, lowerFraction;
        DependentVariableType upperContribution, lowerContribution;

        // Calculate fractions of data points above and below independent
        // variable value to be added to interpolated value.
        upperFraction = ( independentValuesToInterpolate[ currentDimension ] -
                          independentValues_[ currentDimension ]
                          [ nearestLowerIndices[ currentDimension ] ] ) /
                ( independentValues_[ currentDimension ]
                  [ nearestLowerIndices[ currentDimension ] + 1 ] -
                independentValues_[ currentDimension ]
                [ nearestLowerIndices[ currentDimension ] ] );
        lowerFraction = -( independentValuesToInterpolate[ currentDimension ] -
                           independentValues_[ currentDimension ]
                           [ nearestLowerIndices[ currentDimension ] + 1 ] ) /
                ( independentValues_[ currentDimension ]
                  [ nearestLowerIndices[ currentDimension ] + 1 ] -
                independentValues_[ currentDimension ]
                [ nearestLowerIndices[ currentDimension ] ] );

        // If at top dimension, call dependent variable data.
        if ( currentDimension == NumberOfDimensions - 1 )
        {
            currentArrayIndices[ NumberOfDimensions - 1 ] = nearestLowerIndices[ currentDimension ];
            lowerContribution = dependentData_( currentArrayIndices );
            currentArrayIndices[ NumberOfDimensions - 1 ] = nearestLowerIndices[ currentDimension ]
                    + 1;
            upperContribution = dependentData_( currentArrayIndices );
        }

        // If at lower dimension, update currentArrayIndices and call function with
        // currentDimension++.
        else
        {
            currentArrayIndices[ currentDimension ] = nearestLowerIndices[ currentDimension ];
            lowerContribution = performRecursiveInterpolationStep(
                        currentDimension + 1, independentValuesToInterpolate,
                        currentArrayIndices, nearestLowerIndices );
            currentArrayIndices[ currentDimension ] = nearestLowerIndices[ currentDimension ] + 1;
            upperContribution = performRecursiveInterpolationStep(
                        currentDimension + 1, independentValuesToInterpolate,
                        currentArrayIndices, nearestLowerIndices );
        }

        // Return interpolated value.
        DependentVariableType returnValue = upperFraction * upperContribution +
                lowerFraction * lowerContribution;
        return returnValue;
    }

<<<<<<< HEAD
    //! Vector with pointers to look-up scheme.
    /*!
     * Pointers to the look-up schemes that is used to determine in which interval the requested
     * independent variable value falls.
     */
    std::vector< std::shared_ptr< LookUpScheme< IndependentVariableType > > > lookUpSchemes_;

    //! Vector of vectors containing independent variables.
    /*!
     * Vector of vectors containing independent variables. The size of the outer vector is equal
     * to the number of dimensions of the interpolator.
     */
    std::vector< std::vector< IndependentVariableType > > independentValues_;

    //! Multi-dimensional array of dependent data.
    /*!
     * Multi-dimensional array of dependent data at each point of hyper-rectangular grid formed by
     * independent variable points.
     */
    boost::multi_array< DependentVariableType, static_cast< size_t >( NumberOfDimensions )> dependentData_;
=======
>>>>>>> 25c50397
};

extern template class MultiLinearInterpolator< double, Eigen::Vector6d, 1 >;
extern template class MultiLinearInterpolator< double, Eigen::Vector6d, 2 >;
extern template class MultiLinearInterpolator< double, Eigen::Vector6d, 3 >;
extern template class MultiLinearInterpolator< double, Eigen::Vector6d, 4 >;
extern template class MultiLinearInterpolator< double, Eigen::Vector6d, 5 >;

} // namespace interpolators

} // namespace tudat

#endif // TUDAT_MULTI_LINEAR_INTERPOLATOR_H
<|MERGE_RESOLUTION|>--- conflicted
+++ resolved
@@ -1,392 +1,353 @@
-/*    Copyright (c) 2010-2018, Delft University of Technology
- *    All rigths reserved
- *
- *    This file is part of the Tudat. Redistribution and use in source and
- *    binary forms, with or without modification, are permitted exclusively
- *    under the terms of the Modified BSD license. You should have received
- *    a copy of the license with this file. If not, please or visit:
- *    http://tudat.tudelft.nl/LICENSE.
- *
- *    References
- *     Stackoverflow. C++ GCC4.4 warning: array subscript is above array bounds, 2009,
- *         http://stackoverflow.com/questions/
- *             1168525/c-gcc4-4-warning-array-subscript-is-above-array-bounds,
- *         last accessed: 27th December, 2013.
- *     GCC Mailing List. Re: How to fix 'array subscript is above array bounds' ?, 2012,
- *         http://gcc.gnu.org/ml/gcc-help/2012-04/msg00047.html, last accessed: 27th December,
- *         2013.
- *
- *    Notes
- *     Under older GCC-based compilers (4.3 and 4.4 series), it is known that this file will
- *     generate a spurious warning stating "array subscript is above array bounds". This warning
- *     can be safely ignored. It is recommended that you working with a GCC 4.5+ compiler, since
- *     the problem has been fixed in all versions that postdate 4.5. This warning has specifically
- *     been noted when compiling using the MinGW GCC 4.4.0 compiler under MS Windows. For more
- *     information on the nature of this warning, please take a look at Stackoverflow (2009) and
- *     GCC Mailing List (2012).
- *
- */
-
-#ifndef TUDAT_MULTI_LINEAR_INTERPOLATOR_H
-#define TUDAT_MULTI_LINEAR_INTERPOLATOR_H
-
-<<<<<<< HEAD
-#include <vector>
-
-#include <boost/array.hpp>
-#include <boost/multi_array.hpp>
-#include <memory>
-#include "Tudat/Mathematics/Interpolators/lookupScheme.h"
-#include "Tudat/Mathematics/Interpolators/interpolator.h"
-=======
->>>>>>> 25c50397
-#include "Tudat/Mathematics/BasicMathematics/nearestNeighbourSearch.h"
-#include "Tudat/Mathematics/Interpolators/multiDimensionalInterpolator.h"
-
-namespace tudat
-{
-
-namespace interpolators
-{
-
-//! Class for performing multi-linear interpolation for arbitrary number of independent variables.
-/*!
- * Class for performing multi-linear interpolation for arbitrary number of independent variables.
- * Interpolation is calculated recursively over all dimensions of independent variables. Note
- * that the types (i.e. double, float) of all independent variables must be the same.
- * \tparam IndependentVariableType Type for independent variables.
- * \tparam DependentVariableType Type for dependent variable.
- * \tparam NumberOfDimensions Number of independent variables.
- */
-template< typename IndependentVariableType, typename DependentVariableType, unsigned int NumberOfDimensions >
-class MultiLinearInterpolator: public MultiDimensionalInterpolator< IndependentVariableType,
-        DependentVariableType, NumberOfDimensions >
-{
-public:
-
-    // Using statements to prevent having to put 'this' everywhere in the code.
-    using MultiDimensionalInterpolator< IndependentVariableType, DependentVariableType, NumberOfDimensions >::
-    dependentData_;
-    using MultiDimensionalInterpolator< IndependentVariableType, DependentVariableType, NumberOfDimensions >::
-    independentValues_;
-    using MultiDimensionalInterpolator< IndependentVariableType, DependentVariableType, NumberOfDimensions >::
-    lookUpSchemes_;
-
-    //! Default constructor taking independent and dependent variable data.
-    /*!
-     *  Default constructor taking independent and dependent variable data.
-     *  \param independentValues Vector of vectors containing data points of independent variables,
-     *      each must be sorted in ascending order.
-     *  \param dependentData Multi-dimensional array of dependent data at each point of
-     *      hyper-rectangular grid formed by independent variable points.
-     *  \param selectedLookupScheme Identifier of lookupscheme from enum. This algorithm is used
-     *      to find the nearest lower data point in the independent variables when requesting
-     *      interpolation.
-     *  \param boundaryHandling Vector of boundary handling methods, in case independent variable is outside the
-     *      specified range.
-     *  \param defaultExtrapolationValue Vector of pairs of default values to be used for extrapolation, in case
-     *      of use_default_value or use_default_value_with_warning as methods for boundaryHandling.
-     */
-<<<<<<< HEAD
-    MultiLinearInterpolator( const std::vector< std::vector< IndependentVariableType > >
-                             independentValues,
-                             const boost::multi_array< DependentVariableType, static_cast< size_t >( NumberOfDimensions )>
-                             dependentData,
-                             const AvailableLookupScheme selectedLookupScheme = huntingAlgorithm )
-        : independentValues_( std::move( independentValues ) ),
-          dependentData_( std::move( dependentData ) )
-=======
-    MultiLinearInterpolator(
-            const std::vector< std::vector< IndependentVariableType > >& independentValues,
-            const boost::multi_array< DependentVariableType, static_cast< size_t >( NumberOfDimensions ) >& dependentData,
-            const AvailableLookupScheme selectedLookupScheme = huntingAlgorithm,
-            const std::vector< BoundaryInterpolationType >& boundaryHandling =
-            std::vector< BoundaryInterpolationType >( NumberOfDimensions, extrapolate_at_boundary ),
-            const std::vector< std::pair< DependentVariableType, DependentVariableType > >& defaultExtrapolationValue =
-            std::vector< std::pair< DependentVariableType, DependentVariableType > >(
-                NumberOfDimensions, std::make_pair( IdentityElement< DependentVariableType >::getAdditionIdentity( ),
-                                                    IdentityElement< DependentVariableType >::getAdditionIdentity( ) ) ) ) :
-        MultiDimensionalInterpolator< IndependentVariableType, DependentVariableType, NumberOfDimensions >(
-            boundaryHandling, defaultExtrapolationValue )
->>>>>>> 25c50397
-    {
-        // Save (in)dependent variables
-        independentValues_ = independentValues;
-        dependentData_.resize( reinterpret_cast< boost::array< size_t,
-                               boost::multi_array< DependentVariableType,
-                               static_cast< size_t >( NumberOfDimensions ) >::dimensionality > const& >(
-                                   *dependentData.shape( ) ) ); // resize dependent data container
-        dependentData_ = dependentData;
-
-        // Check consistency of template arguments and input variables.
-        if ( independentValues.size( ) != NumberOfDimensions )
-        {
-            throw std::runtime_error( "Error: dimension of independent value vector provided to constructor "
-                                      "incompatible with template parameter." );
-        }
-
-        // Check consistency of input data of dependent and independent data.
-        for ( unsigned int i = 0; i < NumberOfDimensions; i++ )
-        {
-            if ( independentValues[ i ].size( ) != dependentData.shape( )[ i ] )
-            {
-                std::string errorMessage = "Error: number of data points in dimension " +
-                        std::to_string( i ) + " of independent and dependent data incompatible.";
-                throw std::runtime_error( errorMessage );
-            }
-        }
-
-        // Create lookup scheme from independent variable data points.
-        this->makeLookupSchemes( selectedLookupScheme );
-    }
-
-    //! Constructor taking independent and dependent variable data.
-    /*!
-     *  Constructor taking independent and dependent variable data. This constructor only requires one boundary
-     *  handling method, and assumes it for each dimension.
-     *  \param independentValues Vector of vectors containing data points of independent variables,
-     *      each must be sorted in ascending order.
-     *  \param dependentData Multi-dimensional array of dependent data at each point of
-     *      hyper-rectangular grid formed by independent variable points.
-     *  \param selectedLookupScheme Identifier of lookupscheme from enum. This algorithm is used
-     *      to find the nearest lower data point in the independent variables when requesting
-     *      interpolation.
-     *  \param boundaryHandling Boundary handling method, in case independent variable is outside the
-     *      specified range.
-     *  \param defaultExtrapolationValue Default value to be used for extrapolation, in case of use_default_value
-     *      or use_default_value_with_warning as methods for boundaryHandling.
-     */
-    MultiLinearInterpolator(
-            const std::vector< std::vector< IndependentVariableType > >& independentValues,
-            const boost::multi_array< DependentVariableType, static_cast< size_t >( NumberOfDimensions ) >& dependentData,
-            const AvailableLookupScheme selectedLookupScheme,
-            const BoundaryInterpolationType boundaryHandling,
-            const DependentVariableType& defaultExtrapolationValue = IdentityElement< DependentVariableType >::getAdditionIdentity( ) ) :
-        MultiLinearInterpolator( independentValues, dependentData, selectedLookupScheme,
-                                 std::vector< BoundaryInterpolationType >( NumberOfDimensions, boundaryHandling ),
-                                 std::vector< std::pair< DependentVariableType, DependentVariableType > >(
-                                     NumberOfDimensions, std::make_pair( defaultExtrapolationValue, defaultExtrapolationValue ) ) )
-    { }
-
-    //! Default destructor.
-    /*!
-     *  Default destructor.
-     */
-    ~MultiLinearInterpolator( ){ }
-
-    //! Function to perform interpolation.
-    /*!
-     *  This function performs the multilinear interpolation.
-     *  \param independentValuesToInterpolate Vector of values of independent variables at which
-     *      the value of the dependent variable is to be determined.
-     *  \return Interpolated value of dependent variable in all dimensions.
-     */
-    DependentVariableType interpolate( const std::vector< IndependentVariableType >& independentValuesToInterpolate )
-    {
-        // Check whether size of independent variable vector is correct
-        if ( independentValuesToInterpolate.size( ) != NumberOfDimensions )
-        {
-            throw std::runtime_error( "Error in multi-dimensional interpolator. The number of independent variables "
-                                      "provided is incompatible with the previous definition. Provided: " +
-                                      std::to_string( independentValuesToInterpolate.size( ) ) + ". Needed: " +
-                                      std::to_string( NumberOfDimensions ) );
-        }
-
-        // Create local copy of current independent variables
-        std::vector< IndependentVariableType > localIndependentValuesToInterpolate = independentValuesToInterpolate;
-
-        // Check that independent variables are in range
-        bool useValue = false;
-        DependentVariableType currentDependentVariable;
-        for ( unsigned int i = 0; i < NumberOfDimensions; i++ )
-        {
-            this->checkBoundaryCase( i, useValue, localIndependentValuesToInterpolate.at( i ), currentDependentVariable );
-            if ( useValue )
-            {
-                return currentDependentVariable;
-            }
-        }
-
-        // Determine the nearest lower neighbours.
-        std::vector< int > nearestLowerIndices;
-        nearestLowerIndices.resize( NumberOfDimensions );
-        for ( unsigned int i = 0; i < NumberOfDimensions; i++ )
-        {
-            nearestLowerIndices[ i ] = lookUpSchemes_[ i ]->findNearestLowerNeighbour(
-                        localIndependentValuesToInterpolate[ i ] );
-        }
-
-        // Initialize function evaluation indices to -1 for debugging purposes.
-        boost::array< unsigned int, NumberOfDimensions > interpolationIndices;
-        for ( unsigned int i = 0; i < NumberOfDimensions; i++ )
-        {
-            interpolationIndices[ i ] = -1;
-        }
-
-        // Call first step of interpolation, this function calls itself at subsequent independent
-        // variable dimensions to evaluate and properly scale dependent variable table values at
-        // all 2^n grid edges.
-        return performRecursiveInterpolationStep( 0, localIndependentValuesToInterpolate,
-                                                  interpolationIndices, nearestLowerIndices );
-    }
-
-private:
-
-<<<<<<< HEAD
-    //! Make the lookup scheme that is to be used.
-    /*!
-     * This function creates the look up scheme that is to be used in determining the interval of
-     * the independent variable grid where the interpolation is to be performed. It takes the type
-     * of lookup scheme as an enum and constructs the lookup scheme from the independentValues_
-     * that have been set previously.
-     *  \param selectedScheme Type of look-up scheme that is to be used
-     */
-    void makeLookupSchemes( const AvailableLookupScheme selectedScheme )
-    {
-        lookUpSchemes_.resize( NumberOfDimensions );
-        // Find which type of scheme is used.
-        switch( selectedScheme )
-        {
-        case binarySearch:
-
-            for( int i = 0; i < NumberOfDimensions; i++ )
-            {
-                // Create binary search look up scheme.
-                lookUpSchemes_[ i ] = std::shared_ptr< LookUpScheme< IndependentVariableType > >
-                        ( new BinarySearchLookupScheme< IndependentVariableType >(
-                              independentValues_[ i ] ) );
-            }
-
-            break;
-
-        case huntingAlgorithm:
-
-            for( int i = 0; i < NumberOfDimensions; i++ )
-            {
-                // Create hunting scheme, which uses an intial guess from previous look-ups.
-                lookUpSchemes_[ i ] = std::shared_ptr< LookUpScheme< IndependentVariableType > >
-                        ( new HuntingAlgorithmLookupScheme< IndependentVariableType >(
-                              independentValues_[ i ] ) );
-            }
-
-            break;
-
-        default:
-
-            throw std::runtime_error( "Warning: lookup scheme not found when making scheme for 1-D interpolator" );
-        }
-    }
-
-=======
->>>>>>> 25c50397
-    //! Perform the step in a single dimension of the interpolation process.
-    /*!
-     * Function calculates single dimension of the interpolation process. Function calls itself if
-     * final dimension not yet reached. Calling this function with currentDimension = 0 will result
-     * in 2^{NumberOfDimensions} number of calls to the function at currentDimension =
-     * NumberOfDimensions -1. As such, the complete series of calls, starting at currentDimension =
-     * 0, retrieves the dependent variable values at all edges of the grid hyper-rectangle and
-     * properly scales them.
-     * \param currentDimension Dimension in which this interpolation step is to be performed.
-     * \param independentValuesToInterpolate Vector of values of independent variables at which
-     *          interpolation is to be performed.
-     * \param currentArrayIndices Array of indices modified at index = currentDimension at each
-     *          call of function. Variable is passed to dependentData in highest step to return
-     *          data for interpolation.
-     * \param nearestLowerIndices Indices in subvectors of independentValues_ vector. That is, the
-     *  n-th entry of nearestLowerIndices represent the nearest lower neighbour in the n-th
-     *  interpolation dimension of the independent variable vectors.
-     * \return Interpolated value in a single dimension
-     */
-    DependentVariableType performRecursiveInterpolationStep(
-            const unsigned int currentDimension,
-            const std::vector< IndependentVariableType >& independentValuesToInterpolate,
-            boost::array< unsigned int, NumberOfDimensions > currentArrayIndices,
-            const std::vector< int >& nearestLowerIndices )
-    {
-        IndependentVariableType upperFraction, lowerFraction;
-        DependentVariableType upperContribution, lowerContribution;
-
-        // Calculate fractions of data points above and below independent
-        // variable value to be added to interpolated value.
-        upperFraction = ( independentValuesToInterpolate[ currentDimension ] -
-                          independentValues_[ currentDimension ]
-                          [ nearestLowerIndices[ currentDimension ] ] ) /
-                ( independentValues_[ currentDimension ]
-                  [ nearestLowerIndices[ currentDimension ] + 1 ] -
-                independentValues_[ currentDimension ]
-                [ nearestLowerIndices[ currentDimension ] ] );
-        lowerFraction = -( independentValuesToInterpolate[ currentDimension ] -
-                           independentValues_[ currentDimension ]
-                           [ nearestLowerIndices[ currentDimension ] + 1 ] ) /
-                ( independentValues_[ currentDimension ]
-                  [ nearestLowerIndices[ currentDimension ] + 1 ] -
-                independentValues_[ currentDimension ]
-                [ nearestLowerIndices[ currentDimension ] ] );
-
-        // If at top dimension, call dependent variable data.
-        if ( currentDimension == NumberOfDimensions - 1 )
-        {
-            currentArrayIndices[ NumberOfDimensions - 1 ] = nearestLowerIndices[ currentDimension ];
-            lowerContribution = dependentData_( currentArrayIndices );
-            currentArrayIndices[ NumberOfDimensions - 1 ] = nearestLowerIndices[ currentDimension ]
-                    + 1;
-            upperContribution = dependentData_( currentArrayIndices );
-        }
-
-        // If at lower dimension, update currentArrayIndices and call function with
-        // currentDimension++.
-        else
-        {
-            currentArrayIndices[ currentDimension ] = nearestLowerIndices[ currentDimension ];
-            lowerContribution = performRecursiveInterpolationStep(
-                        currentDimension + 1, independentValuesToInterpolate,
-                        currentArrayIndices, nearestLowerIndices );
-            currentArrayIndices[ currentDimension ] = nearestLowerIndices[ currentDimension ] + 1;
-            upperContribution = performRecursiveInterpolationStep(
-                        currentDimension + 1, independentValuesToInterpolate,
-                        currentArrayIndices, nearestLowerIndices );
-        }
-
-        // Return interpolated value.
-        DependentVariableType returnValue = upperFraction * upperContribution +
-                lowerFraction * lowerContribution;
-        return returnValue;
-    }
-
-<<<<<<< HEAD
-    //! Vector with pointers to look-up scheme.
-    /*!
-     * Pointers to the look-up schemes that is used to determine in which interval the requested
-     * independent variable value falls.
-     */
-    std::vector< std::shared_ptr< LookUpScheme< IndependentVariableType > > > lookUpSchemes_;
-
-    //! Vector of vectors containing independent variables.
-    /*!
-     * Vector of vectors containing independent variables. The size of the outer vector is equal
-     * to the number of dimensions of the interpolator.
-     */
-    std::vector< std::vector< IndependentVariableType > > independentValues_;
-
-    //! Multi-dimensional array of dependent data.
-    /*!
-     * Multi-dimensional array of dependent data at each point of hyper-rectangular grid formed by
-     * independent variable points.
-     */
-    boost::multi_array< DependentVariableType, static_cast< size_t >( NumberOfDimensions )> dependentData_;
-=======
->>>>>>> 25c50397
-};
-
-extern template class MultiLinearInterpolator< double, Eigen::Vector6d, 1 >;
-extern template class MultiLinearInterpolator< double, Eigen::Vector6d, 2 >;
-extern template class MultiLinearInterpolator< double, Eigen::Vector6d, 3 >;
-extern template class MultiLinearInterpolator< double, Eigen::Vector6d, 4 >;
-extern template class MultiLinearInterpolator< double, Eigen::Vector6d, 5 >;
-
-} // namespace interpolators
-
-} // namespace tudat
-
-#endif // TUDAT_MULTI_LINEAR_INTERPOLATOR_H
+/*    Copyright (c) 2010-2018, Delft University of Technology
+ *    All rigths reserved
+ *
+ *    This file is part of the Tudat. Redistribution and use in source and
+ *    binary forms, with or without modification, are permitted exclusively
+ *    under the terms of the Modified BSD license. You should have received
+ *    a copy of the license with this file. If not, please or visit:
+ *    http://tudat.tudelft.nl/LICENSE.
+ *
+ *    References
+ *     Stackoverflow. C++ GCC4.4 warning: array subscript is above array bounds, 2009,
+ *         http://stackoverflow.com/questions/
+ *             1168525/c-gcc4-4-warning-array-subscript-is-above-array-bounds,
+ *         last accessed: 27th December, 2013.
+ *     GCC Mailing List. Re: How to fix 'array subscript is above array bounds' ?, 2012,
+ *         http://gcc.gnu.org/ml/gcc-help/2012-04/msg00047.html, last accessed: 27th December,
+ *         2013.
+ *
+ *    Notes
+ *     Under older GCC-based compilers (4.3 and 4.4 series), it is known that this file will
+ *     generate a spurious warning stating "array subscript is above array bounds". This warning
+ *     can be safely ignored. It is recommended that you working with a GCC 4.5+ compiler, since
+ *     the problem has been fixed in all versions that postdate 4.5. This warning has specifically
+ *     been noted when compiling using the MinGW GCC 4.4.0 compiler under MS Windows. For more
+ *     information on the nature of this warning, please take a look at Stackoverflow (2009) and
+ *     GCC Mailing List (2012).
+ *
+ */
+
+#ifndef TUDAT_MULTI_LINEAR_INTERPOLATOR_H
+#define TUDAT_MULTI_LINEAR_INTERPOLATOR_H
+
+#include <vector>
+
+#include <boost/array.hpp>
+#include <boost/multi_array.hpp>
+#include <memory>
+#include "Tudat/Mathematics/Interpolators/lookupScheme.h"
+#include "Tudat/Mathematics/Interpolators/interpolator.h"
+
+#include "Tudat/Mathematics/BasicMathematics/nearestNeighbourSearch.h"
+#include "Tudat/Mathematics/Interpolators/multiDimensionalInterpolator.h"
+
+namespace tudat
+{
+
+namespace interpolators
+{
+
+//! Class for performing multi-linear interpolation for arbitrary number of independent variables.
+/*!
+ * Class for performing multi-linear interpolation for arbitrary number of independent variables.
+ * Interpolation is calculated recursively over all dimensions of independent variables. Note
+ * that the types (i.e. double, float) of all independent variables must be the same.
+ * \tparam IndependentVariableType Type for independent variables.
+ * \tparam DependentVariableType Type for dependent variable.
+ * \tparam NumberOfDimensions Number of independent variables.
+ */
+template< typename IndependentVariableType, typename DependentVariableType, unsigned int NumberOfDimensions >
+class MultiLinearInterpolator: public MultiDimensionalInterpolator< IndependentVariableType,
+        DependentVariableType, NumberOfDimensions >
+{
+public:
+
+    // Using statements to prevent having to put 'this' everywhere in the code.
+    using MultiDimensionalInterpolator< IndependentVariableType, DependentVariableType, NumberOfDimensions >::
+    dependentData_;
+    using MultiDimensionalInterpolator< IndependentVariableType, DependentVariableType, NumberOfDimensions >::
+    independentValues_;
+    using MultiDimensionalInterpolator< IndependentVariableType, DependentVariableType, NumberOfDimensions >::
+    lookUpSchemes_;
+
+    //! Default constructor taking independent and dependent variable data.
+    /*!
+     *  Default constructor taking independent and dependent variable data.
+     *  \param independentValues Vector of vectors containing data points of independent variables,
+     *      each must be sorted in ascending order.
+     *  \param dependentData Multi-dimensional array of dependent data at each point of
+     *      hyper-rectangular grid formed by independent variable points.
+     *  \param selectedLookupScheme Identifier of lookupscheme from enum. This algorithm is used
+     *      to find the nearest lower data point in the independent variables when requesting
+     *      interpolation.
+     *  \param boundaryHandling Vector of boundary handling methods, in case independent variable is outside the
+     *      specified range.
+     *  \param defaultExtrapolationValue Vector of pairs of default values to be used for extrapolation, in case
+     *      of use_default_value or use_default_value_with_warning as methods for boundaryHandling.
+     */
+    MultiLinearInterpolator(
+            const std::vector< std::vector< IndependentVariableType > >& independentValues,
+            const boost::multi_array< DependentVariableType, static_cast< size_t >( NumberOfDimensions ) >& dependentData,
+            const AvailableLookupScheme selectedLookupScheme = huntingAlgorithm,
+            const std::vector< BoundaryInterpolationType >& boundaryHandling =
+            std::vector< BoundaryInterpolationType >( NumberOfDimensions, extrapolate_at_boundary ),
+            const std::vector< std::pair< DependentVariableType, DependentVariableType > >& defaultExtrapolationValue =
+            std::vector< std::pair< DependentVariableType, DependentVariableType > >(
+                NumberOfDimensions, std::make_pair( IdentityElement< DependentVariableType >::getAdditionIdentity( ),
+                                                    IdentityElement< DependentVariableType >::getAdditionIdentity( ) ) ) ) :
+        MultiDimensionalInterpolator< IndependentVariableType, DependentVariableType, NumberOfDimensions >(
+            boundaryHandling, defaultExtrapolationValue )
+    {
+        // Save (in)dependent variables
+        independentValues_ = independentValues;
+        dependentData_.resize( reinterpret_cast< boost::array< size_t,
+                               boost::multi_array< DependentVariableType,
+                               static_cast< size_t >( NumberOfDimensions ) >::dimensionality > const& >(
+                                   *dependentData.shape( ) ) ); // resize dependent data container
+        dependentData_ = dependentData;
+
+        // Check consistency of template arguments and input variables.
+        if ( independentValues.size( ) != NumberOfDimensions )
+        {
+            throw std::runtime_error( "Error: dimension of independent value vector provided to constructor "
+                                      "incompatible with template parameter." );
+        }
+
+        // Check consistency of input data of dependent and independent data.
+        for ( unsigned int i = 0; i < NumberOfDimensions; i++ )
+        {
+            if ( independentValues[ i ].size( ) != dependentData.shape( )[ i ] )
+            {
+                std::string errorMessage = "Error: number of data points in dimension " +
+                        std::to_string( i ) + " of independent and dependent data incompatible.";
+                throw std::runtime_error( errorMessage );
+            }
+        }
+
+        // Create lookup scheme from independent variable data points.
+        this->makeLookupSchemes( selectedLookupScheme );
+    }
+
+    //! Constructor taking independent and dependent variable data.
+    /*!
+     *  Constructor taking independent and dependent variable data. This constructor only requires one boundary
+     *  handling method, and assumes it for each dimension.
+     *  \param independentValues Vector of vectors containing data points of independent variables,
+     *      each must be sorted in ascending order.
+     *  \param dependentData Multi-dimensional array of dependent data at each point of
+     *      hyper-rectangular grid formed by independent variable points.
+     *  \param selectedLookupScheme Identifier of lookupscheme from enum. This algorithm is used
+     *      to find the nearest lower data point in the independent variables when requesting
+     *      interpolation.
+     *  \param boundaryHandling Boundary handling method, in case independent variable is outside the
+     *      specified range.
+     *  \param defaultExtrapolationValue Default value to be used for extrapolation, in case of use_default_value
+     *      or use_default_value_with_warning as methods for boundaryHandling.
+     */
+    MultiLinearInterpolator(
+            const std::vector< std::vector< IndependentVariableType > >& independentValues,
+            const boost::multi_array< DependentVariableType, static_cast< size_t >( NumberOfDimensions ) >& dependentData,
+            const AvailableLookupScheme selectedLookupScheme,
+            const BoundaryInterpolationType boundaryHandling,
+            const DependentVariableType& defaultExtrapolationValue = IdentityElement< DependentVariableType >::getAdditionIdentity( ) ) :
+        MultiLinearInterpolator( independentValues, dependentData, selectedLookupScheme,
+                                 std::vector< BoundaryInterpolationType >( NumberOfDimensions, boundaryHandling ),
+                                 std::vector< std::pair< DependentVariableType, DependentVariableType > >(
+                                     NumberOfDimensions, std::make_pair( defaultExtrapolationValue, defaultExtrapolationValue ) ) )
+    { }
+
+    //! Default destructor.
+    /*!
+     *  Default destructor.
+     */
+    ~MultiLinearInterpolator( ){ }
+
+    //! Function to perform interpolation.
+    /*!
+     *  This function performs the multilinear interpolation.
+     *  \param independentValuesToInterpolate Vector of values of independent variables at which
+     *      the value of the dependent variable is to be determined.
+     *  \return Interpolated value of dependent variable in all dimensions.
+     */
+    DependentVariableType interpolate( const std::vector< IndependentVariableType >& independentValuesToInterpolate )
+    {
+        // Check whether size of independent variable vector is correct
+        if ( independentValuesToInterpolate.size( ) != NumberOfDimensions )
+        {
+            throw std::runtime_error( "Error in multi-dimensional interpolator. The number of independent variables "
+                                      "provided is incompatible with the previous definition. Provided: " +
+                                      std::to_string( independentValuesToInterpolate.size( ) ) + ". Needed: " +
+                                      std::to_string( NumberOfDimensions ) );
+        }
+
+        // Create local copy of current independent variables
+        std::vector< IndependentVariableType > localIndependentValuesToInterpolate = independentValuesToInterpolate;
+
+        // Check that independent variables are in range
+        bool useValue = false;
+        DependentVariableType currentDependentVariable;
+        for ( unsigned int i = 0; i < NumberOfDimensions; i++ )
+        {
+            this->checkBoundaryCase( i, useValue, localIndependentValuesToInterpolate.at( i ), currentDependentVariable );
+            if ( useValue )
+            {
+                return currentDependentVariable;
+            }
+        }
+
+        // Determine the nearest lower neighbours.
+        std::vector< int > nearestLowerIndices;
+        nearestLowerIndices.resize( NumberOfDimensions );
+        for ( unsigned int i = 0; i < NumberOfDimensions; i++ )
+        {
+            nearestLowerIndices[ i ] = lookUpSchemes_[ i ]->findNearestLowerNeighbour(
+                        localIndependentValuesToInterpolate[ i ] );
+        }
+
+        // Initialize function evaluation indices to -1 for debugging purposes.
+        boost::array< unsigned int, NumberOfDimensions > interpolationIndices;
+        for ( unsigned int i = 0; i < NumberOfDimensions; i++ )
+        {
+            interpolationIndices[ i ] = -1;
+        }
+
+        // Call first step of interpolation, this function calls itself at subsequent independent
+        // variable dimensions to evaluate and properly scale dependent variable table values at
+        // all 2^n grid edges.
+        return performRecursiveInterpolationStep( 0, localIndependentValuesToInterpolate,
+                                                  interpolationIndices, nearestLowerIndices );
+    }
+
+private:
+
+    //! Make the lookup scheme that is to be used.
+    /*!
+     * This function creates the look up scheme that is to be used in determining the interval of
+     * the independent variable grid where the interpolation is to be performed. It takes the type
+     * of lookup scheme as an enum and constructs the lookup scheme from the independentValues_
+     * that have been set previously.
+     *  \param selectedScheme Type of look-up scheme that is to be used
+     */
+    void makeLookupSchemes( const AvailableLookupScheme selectedScheme )
+    {
+        lookUpSchemes_.resize( NumberOfDimensions );
+        // Find which type of scheme is used.
+        switch( selectedScheme )
+        {
+        case binarySearch:
+
+            for( unsigned int i = 0; i < NumberOfDimensions; i++ )
+            {
+                // Create binary search look up scheme.
+                lookUpSchemes_[ i ] = std::shared_ptr< LookUpScheme< IndependentVariableType > >
+                        ( new BinarySearchLookupScheme< IndependentVariableType >(
+                              independentValues_[ i ] ) );
+            }
+
+            break;
+
+        case huntingAlgorithm:
+
+            for( unsigned int i = 0; i < NumberOfDimensions; i++ )
+            {
+                // Create hunting scheme, which uses an intial guess from previous look-ups.
+                lookUpSchemes_[ i ] = std::shared_ptr< LookUpScheme< IndependentVariableType > >
+                        ( new HuntingAlgorithmLookupScheme< IndependentVariableType >(
+                              independentValues_[ i ] ) );
+            }
+
+            break;
+
+        default:
+
+            throw std::runtime_error( "Warning: lookup scheme not found when making scheme for 1-D interpolator" );
+        }
+    }
+
+    //! Perform the step in a single dimension of the interpolation process.
+    /*!
+     * Function calculates single dimension of the interpolation process. Function calls itself if
+     * final dimension not yet reached. Calling this function with currentDimension = 0 will result
+     * in 2^{NumberOfDimensions} number of calls to the function at currentDimension =
+     * NumberOfDimensions -1. As such, the complete series of calls, starting at currentDimension =
+     * 0, retrieves the dependent variable values at all edges of the grid hyper-rectangle and
+     * properly scales them.
+     * \param currentDimension Dimension in which this interpolation step is to be performed.
+     * \param independentValuesToInterpolate Vector of values of independent variables at which
+     *          interpolation is to be performed.
+     * \param currentArrayIndices Array of indices modified at index = currentDimension at each
+     *          call of function. Variable is passed to dependentData in highest step to return
+     *          data for interpolation.
+     * \param nearestLowerIndices Indices in subvectors of independentValues_ vector. That is, the
+     *  n-th entry of nearestLowerIndices represent the nearest lower neighbour in the n-th
+     *  interpolation dimension of the independent variable vectors.
+     * \return Interpolated value in a single dimension
+     */
+    DependentVariableType performRecursiveInterpolationStep(
+            const unsigned int currentDimension,
+            const std::vector< IndependentVariableType >& independentValuesToInterpolate,
+            boost::array< unsigned int, NumberOfDimensions > currentArrayIndices,
+            const std::vector< int >& nearestLowerIndices )
+    {
+        IndependentVariableType upperFraction, lowerFraction;
+        DependentVariableType upperContribution, lowerContribution;
+
+        // Calculate fractions of data points above and below independent
+        // variable value to be added to interpolated value.
+        upperFraction = ( independentValuesToInterpolate[ currentDimension ] -
+                          independentValues_[ currentDimension ]
+                          [ nearestLowerIndices[ currentDimension ] ] ) /
+                ( independentValues_[ currentDimension ]
+                  [ nearestLowerIndices[ currentDimension ] + 1 ] -
+                independentValues_[ currentDimension ]
+                [ nearestLowerIndices[ currentDimension ] ] );
+        lowerFraction = -( independentValuesToInterpolate[ currentDimension ] -
+                           independentValues_[ currentDimension ]
+                           [ nearestLowerIndices[ currentDimension ] + 1 ] ) /
+                ( independentValues_[ currentDimension ]
+                  [ nearestLowerIndices[ currentDimension ] + 1 ] -
+                independentValues_[ currentDimension ]
+                [ nearestLowerIndices[ currentDimension ] ] );
+
+        // If at top dimension, call dependent variable data.
+        if ( currentDimension == NumberOfDimensions - 1 )
+        {
+            currentArrayIndices[ NumberOfDimensions - 1 ] = nearestLowerIndices[ currentDimension ];
+            lowerContribution = dependentData_( currentArrayIndices );
+            currentArrayIndices[ NumberOfDimensions - 1 ] = nearestLowerIndices[ currentDimension ]
+                    + 1;
+            upperContribution = dependentData_( currentArrayIndices );
+        }
+
+        // If at lower dimension, update currentArrayIndices and call function with
+        // currentDimension++.
+        else
+        {
+            currentArrayIndices[ currentDimension ] = nearestLowerIndices[ currentDimension ];
+            lowerContribution = performRecursiveInterpolationStep(
+                        currentDimension + 1, independentValuesToInterpolate,
+                        currentArrayIndices, nearestLowerIndices );
+            currentArrayIndices[ currentDimension ] = nearestLowerIndices[ currentDimension ] + 1;
+            upperContribution = performRecursiveInterpolationStep(
+                        currentDimension + 1, independentValuesToInterpolate,
+                        currentArrayIndices, nearestLowerIndices );
+        }
+
+        // Return interpolated value.
+        DependentVariableType returnValue = upperFraction * upperContribution +
+                lowerFraction * lowerContribution;
+        return returnValue;
+    }
+};
+
+extern template class MultiLinearInterpolator< double, Eigen::Vector6d, 1 >;
+extern template class MultiLinearInterpolator< double, Eigen::Vector6d, 2 >;
+extern template class MultiLinearInterpolator< double, Eigen::Vector6d, 3 >;
+extern template class MultiLinearInterpolator< double, Eigen::Vector6d, 4 >;
+extern template class MultiLinearInterpolator< double, Eigen::Vector6d, 5 >;
+
+} // namespace interpolators
+
+} // namespace tudat
+
+#endif // TUDAT_MULTI_LINEAR_INTERPOLATOR_H