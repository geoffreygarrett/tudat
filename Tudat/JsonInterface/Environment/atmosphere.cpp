--- conflicted
+++ resolved
@@ -46,17 +46,10 @@
     }
     case tabulated_atmosphere:
     {
-<<<<<<< HEAD
         std::shared_ptr< TabulatedAtmosphereSettings > tabulatedAtmosphereSettings =
                 std::dynamic_pointer_cast< TabulatedAtmosphereSettings >( atmosphereSettings );
         assertNonnullptrPointer( tabulatedAtmosphereSettings );
-        jsonObject[ K::file ] = boost::filesystem::path( tabulatedAtmosphereSettings->getAtmosphereFile( ) );
-=======
-        boost::shared_ptr< TabulatedAtmosphereSettings > tabulatedAtmosphereSettings =
-                boost::dynamic_pointer_cast< TabulatedAtmosphereSettings >( atmosphereSettings );
-        assertNonNullPointer( tabulatedAtmosphereSettings );
         jsonObject[ K::file ] = boost::filesystem::path( tabulatedAtmosphereSettings->getAtmosphereFile( 0 ) );
->>>>>>> 25c50397
         return;
     }
     case nrlmsise00:
