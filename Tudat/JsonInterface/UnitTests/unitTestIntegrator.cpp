--- conflicted
+++ resolved
@@ -114,13 +114,9 @@
     const double safetyFactorForNextStepSize = 2.0;
     const double maximumFactorIncreaseForNextStepSize = 10.0;
     const double minimumFactorDecreaseForNextStepSize = 0.1;
-<<<<<<< HEAD
-    const std::shared_ptr< IntegratorSettings< double > > manualSettings =
-            std::make_shared< RungeKuttaVariableStepSizeSettings< double > >(
-=======
-    const boost::shared_ptr< IntegratorSettings< double > > manualSettings =
-            boost::make_shared< RungeKuttaVariableStepSizeSettingsScalarTolerances< double > >(
->>>>>>> 12ca8e42
+
+    const std::shared_ptr< IntegratorSettings< double > > manualSettings =
+            std::make_shared< RungeKuttaVariableStepSizeSettingsScalarTolerances< double > >(
                 initialTime,
                 initialStepSize,
                 rungeKuttaCoefficientSet,
