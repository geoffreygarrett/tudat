/*    Copyright (c) 2010-2018, Delft University of Technology
 *    All rigths reserved
 *
 *    This file is part of the Tudat. Redistribution and use in source and
 *    binary forms, with or without modification, are permitted exclusively
 *    under the terms of the Modified BSD license. You should have received
 *    a copy of the license with this file. If not, please or visit:
 *    http://tudat.tudelft.nl/LICENSE.
 */

#define BOOST_TEST_MAIN

#include "Tudat/JsonInterface/UnitTests/unitTestSupport.h"
#include "Tudat/JsonInterface/Mathematics/integrator.h"

namespace tudat
{

namespace unit_tests
{

#define INPUT( filename ) \
    ( json_interface::inputDirectory( ) / boost::filesystem::path( __FILE__ ).stem( ) / filename ).string( )

BOOST_AUTO_TEST_SUITE( test_json_integrator )

// Test 1: integrator types
BOOST_AUTO_TEST_CASE( test_json_integrator_types )
{
    BOOST_CHECK_EQUAL_ENUM( INPUT( "types" ),
                            numerical_integrators::integratorTypes,
                            numerical_integrators::unsupportedIntegratorTypes );
}

// Test 2: Runge-Kutta coefficient sets
BOOST_AUTO_TEST_CASE( test_json_integrator_rksets )
{
    BOOST_CHECK_EQUAL_ENUM( INPUT( "rksets" ),
                            numerical_integrators::rungeKuttaCoefficientSets,
                            numerical_integrators::unsupportedRungeKuttaCoefficientSets );
}

// Test 3: euler
BOOST_AUTO_TEST_CASE( test_json_integrator_euler )
{
    using namespace tudat::numerical_integrators;
    using namespace tudat::json_interface;

    // Create IntegratorSettings from JSON file
    const std::shared_ptr< IntegratorSettings< double > > fromFileSettings =
            parseJSONFile< std::shared_ptr< IntegratorSettings< double > > >( INPUT( "euler" ) );

    // Create IntegratorSettings manually
    const AvailableIntegrators integratorType = euler;
    const double initialTime = 3.0;
    const double stepSize = 1.4;
    const std::shared_ptr< IntegratorSettings< double > > manualSettings =
            std::make_shared< IntegratorSettings< double > >( integratorType,
                                                                initialTime,
                                                                stepSize );

    // Compare
    BOOST_CHECK_EQUAL_JSON( fromFileSettings, manualSettings );
}

// Test 4: rungeKutta4
BOOST_AUTO_TEST_CASE( test_json_integrator_rungeKutta4 )
{
    using namespace tudat::numerical_integrators;
    using namespace tudat::json_interface;

    // Create IntegratorSettings from JSON file
    const std::shared_ptr< IntegratorSettings< double > > fromFileSettings =
            parseJSONFile< std::shared_ptr< IntegratorSettings< double > > >( INPUT( "rungeKutta4" ) );

    // Create IntegratorSettings manually
    const AvailableIntegrators integratorType = rungeKutta4;
    const double initialTime = 3.0;
    const double stepSize = 1.4;
    const unsigned int saveFrequency = 2;
    const bool assessTerminationConditionDuringIntegrationSubsteps = true;
    const std::shared_ptr< IntegratorSettings< double > > manualSettings =
            std::make_shared< IntegratorSettings< double > >( integratorType,
                                                                initialTime,
                                                                stepSize,
                                                                saveFrequency,
                                                                assessTerminationConditionDuringIntegrationSubsteps );

    // Compare
    BOOST_CHECK_EQUAL_JSON( fromFileSettings, manualSettings );
}


// Test 5: rungeKuttaVariableStepSize
BOOST_AUTO_TEST_CASE( test_json_integrator_rungeKuttaVariableStepSize )
{
    using namespace tudat::numerical_integrators;
    using namespace tudat::json_interface;

    // Create IntegratorSettings from JSON file
    const std::shared_ptr< IntegratorSettings< double > > fromFileSettings =
            parseJSONFile< std::shared_ptr< IntegratorSettings< double > > >( INPUT( "rungeKuttaVariableStepSize" ) );

    // Create IntegratorSettings manually
    const AvailableIntegrators integratorType = rungeKuttaVariableStepSize;
    const double initialTime = -0.3;
    const double initialStepSize = 1.4;
    const RungeKuttaCoefficients::CoefficientSets rungeKuttaCoefficientSet =
            RungeKuttaCoefficients::rungeKuttaFehlberg78;
    const double minimumStepSize = 0.4;
    const double maximumStepSize = 2.4;
    const double relativeErrorTolerance = 1.0E-4;
    const double absoluteErrorTolerance = 1.0E-2;
    const double safetyFactorForNextStepSize = 2.0;
    const double maximumFactorIncreaseForNextStepSize = 10.0;
    const double minimumFactorDecreaseForNextStepSize = 0.1;
<<<<<<< HEAD
=======

>>>>>>> 59e02d82
    const std::shared_ptr< IntegratorSettings< double > > manualSettings =
            std::make_shared< RungeKuttaVariableStepSizeSettingsScalarTolerances< double > >(
                initialTime,
                initialStepSize,
                rungeKuttaCoefficientSet,
                minimumStepSize,
                maximumStepSize,
                relativeErrorTolerance,
                absoluteErrorTolerance,
                1,
                false,
                safetyFactorForNextStepSize,
                maximumFactorIncreaseForNextStepSize,
                minimumFactorDecreaseForNextStepSize );

    // Compare
    BOOST_CHECK_EQUAL_JSON( fromFileSettings, manualSettings );
}

// Test 6: adamsBashforthMoulton
BOOST_AUTO_TEST_CASE( test_json_integrator_adamsBashforthMoulton )
{
    using namespace tudat::numerical_integrators;
    using namespace tudat::json_interface;

    // Create IntegratorSettings from JSON file
    const std::shared_ptr< IntegratorSettings< double > > fromFileSettings =
            parseJSONFile< std::shared_ptr< IntegratorSettings< double > > >( INPUT( "adamsBashforthMoulton" ) );

    // Create IntegratorSettings manually
    const AvailableIntegrators integratorType = adamsBashforthMoulton;
    const double initialTime = -0.3;
    const double initialStepSize = 1.4;
    const double minimumStepSize = 0.4;
    const double maximumStepSize = 2.4;
    const double relativeErrorTolerance = 1.0E-4;
    const double absoluteErrorTolerance = 1.0E-2;
    const double bandwidth = 200;
    const int minimumOrder = 6;
    const int maximumOrder = 11;
    const std::shared_ptr< IntegratorSettings< double > > manualSettings =
            std::make_shared< AdamsBashforthMoultonSettings< double > >(  initialTime,
                                                                initialStepSize,
                                                                minimumStepSize,
                                                                maximumStepSize,
                                                                relativeErrorTolerance,
                                                                absoluteErrorTolerance,
                                                                minimumOrder,
                                                                maximumOrder,
                                                                1,
                                                                false,
                                                                bandwidth );

    // Compare
    BOOST_CHECK_EQUAL_JSON( fromFileSettings, manualSettings );
}

// Test 6: bulirschStoer
BOOST_AUTO_TEST_CASE( test_json_integrator_bulirschStoer )
{
    using namespace tudat::numerical_integrators;
    using namespace tudat::json_interface;

    // Create IntegratorSettings from JSON file
    const std::shared_ptr< IntegratorSettings< double > > fromFileSettings =
            parseJSONFile< std::shared_ptr< IntegratorSettings< double > > >( INPUT( "bulirschStoer" ) );

    // Create IntegratorSettings manually
    const double initialTime = -0.3;
    const double initialStepSize = 1.4;
    const double minimumStepSize = 0.4;
    const double maximumStepSize = 2.4;
    const double relativeErrorTolerance = 1.0E-4;
    const double absoluteErrorTolerance = 1.0E-2;
    const int maximumNumberOfSteps = 8;

    const std::shared_ptr< IntegratorSettings< double > > manualSettings =
            std::make_shared< BulirschStoerIntegratorSettings< double > >(
                initialTime, initialStepSize, bulirsch_stoer_sequence, maximumNumberOfSteps,
                minimumStepSize, maximumStepSize, relativeErrorTolerance, absoluteErrorTolerance );

    // Compare
    BOOST_CHECK_EQUAL_JSON( fromFileSettings, manualSettings );
}

BOOST_AUTO_TEST_SUITE_END( )

} // namespace unit_tests

} // namespace tudat<|MERGE_RESOLUTION|>--- conflicted
+++ resolved
@@ -114,10 +114,7 @@
     const double safetyFactorForNextStepSize = 2.0;
     const double maximumFactorIncreaseForNextStepSize = 10.0;
     const double minimumFactorDecreaseForNextStepSize = 0.1;
-<<<<<<< HEAD
-=======
-
->>>>>>> 59e02d82
+
     const std::shared_ptr< IntegratorSettings< double > > manualSettings =
             std::make_shared< RungeKuttaVariableStepSizeSettingsScalarTolerances< double > >(
                 initialTime,
