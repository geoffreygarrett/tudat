--- conflicted
+++ resolved
@@ -209,9 +209,6 @@
 
 }
 
-<<<<<<< HEAD
-} // namespace simulation_setup
-=======
 //! Function to define the global origin and orientation of the reference frame that is to be used in the simulations.
 void setGlobalFrameBodyEphemerides( const NamedBodyMap& bodyMap,
                                     const std::string& globalFrameOrigin,
@@ -289,7 +286,6 @@
 
 }
 
-}
->>>>>>> a82205b5
+} // namespace simulation_setup
 
 } // namespace tudat