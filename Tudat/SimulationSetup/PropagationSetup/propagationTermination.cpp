--- conflicted
+++ resolved
@@ -172,11 +172,11 @@
     }
     case custom_stopping_condition:
     {
-        boost::shared_ptr< PropagationCustomTerminationSettings > customTerminationSettings =
-                boost::dynamic_pointer_cast< PropagationCustomTerminationSettings >( terminationSettings );
+        std::shared_ptr< PropagationCustomTerminationSettings > customTerminationSettings =
+                std::dynamic_pointer_cast< PropagationCustomTerminationSettings >( terminationSettings );
 
         // Create dependent variable termination condition.
-        propagationTerminationCondition = boost::make_shared< CustomTerminationCondition >(
+        propagationTerminationCondition = std::make_shared< CustomTerminationCondition >(
                     customTerminationSettings->checkStopCondition_,
                     customTerminationSettings->terminateExactlyOnFinalCondition_ );
         break;
@@ -195,13 +195,8 @@
                             hybridTerminationSettings->terminationSettings_.at( i ),
                             bodyMap, initialTimeStep ) );
         }
-<<<<<<< HEAD
         propagationTerminationCondition = std::make_shared< HybridPropagationTerminationCondition >(
-                    propagationTerminationConditionList, hybridTerminationSettings->fulFillSingleCondition_,
-=======
-        propagationTerminationCondition = boost::make_shared< HybridPropagationTerminationCondition >(
                     propagationTerminationConditionList, hybridTerminationSettings->fulfillSingleCondition_,
->>>>>>> 25c50397
                     hybridTerminationSettings->terminateExactlyOnFinalCondition_ );
         break;
     }
