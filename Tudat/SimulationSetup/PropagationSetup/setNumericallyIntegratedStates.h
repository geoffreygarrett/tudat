--- conflicted
+++ resolved
@@ -539,69 +539,7 @@
  */
 void checkTranslationalStatesFeasibility(
         const std::vector< std::string >& bodiesToIntegrate,
-<<<<<<< HEAD
         const simulation_setup::NamedBodyMap& bodyMap );
-=======
-        const simulation_setup::NamedBodyMap& bodyMap )
-{
-    // Check feasibility of ephemeris origins.
-    for( simulation_setup::NamedBodyMap::const_iterator bodyIterator = bodyMap.begin( );
-         bodyIterator != bodyMap.end( ); bodyIterator++ )
-    {
-        if( std::find( bodiesToIntegrate.begin( ), bodiesToIntegrate.end( ), bodyIterator->first ) ==
-                bodiesToIntegrate.end( ) )
-        {
-            std::string ephemerisOrigin
-                    = bodyIterator->second->getEphemeris( )->getReferenceFrameOrigin( );
-            if( std::find( bodiesToIntegrate.begin( ), bodiesToIntegrate.end( ), ephemerisOrigin )
-                    != bodiesToIntegrate.end( ) )
-            {
-                throw std::runtime_error(
-                            "Warning, found non-integrated body with an integrated body as ephemeris origin" +
-                            bodyIterator->second->getEphemeris( )->getReferenceFrameOrigin( ) + " " +
-                            bodyIterator->first );
-            }
-        }
-
-    }
-
-    // Check whether each integrated body exists, and whether it has a TabulatedEphemeris
-    for( unsigned int i = 0; i < bodiesToIntegrate.size( ); i++ )
-    {
-        std::string bodyToIntegrate = bodiesToIntegrate.at( i );
-
-        if( bodyMap.count( bodyToIntegrate ) == 0 )
-        {
-            if( bodyMap.at( bodyToIntegrate )->getEphemeris( ) == NULL )
-            {
-                throw std::runtime_error( "Error when checking translational dynamics feasibility of body " +
-                                          bodyToIntegrate + "no such body found" );
-            }
-        }
-        else
-        {
-            if( bodyMap.at( bodyToIntegrate )->getEphemeris( ) == NULL )
-            {
-                throw std::runtime_error( "Error when checking translational dynamics feasibility of body " +
-                                          bodyToIntegrate + "no ephemeris found" );
-            }
-
-            // If current ephemeris is not already a tabulated ephemeris, give error message.
-            else if( boost::dynamic_pointer_cast<
-                     ephemerides::TabulatedCartesianEphemeris< StateScalarType, TimeType > >(
-                         bodyMap.at( bodyToIntegrate )->getEphemeris( ) ) == NULL )
-            {
-                throw std::runtime_error( "Error when checking translational dynamics feasibility of body " +
-                                          bodyToIntegrate + "no tabulated ephemeris found" );
-
-            }
-        }
-
-    }
-
-}
->>>>>>> 89a09a37
-
 
 template< typename TimeType, typename StateScalarType >
 //! Function to create list objects for processing numerically integrated results.
