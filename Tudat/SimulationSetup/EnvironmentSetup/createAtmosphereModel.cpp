--- conflicted
+++ resolved
@@ -40,13 +40,9 @@
     case custom_wind_model:
     {
         // Check input consistency
-<<<<<<< HEAD
         std::shared_ptr< CustomWindModelSettings > customWindModelSettings =
                 std::dynamic_pointer_cast< CustomWindModelSettings >( windSettings );
-=======
-        boost::shared_ptr< CustomWindModelSettings > customWindModelSettings =
-                boost::dynamic_pointer_cast< CustomWindModelSettings >( windSettings );
->>>>>>> 25c50397
+
         if( customWindModelSettings == nullptr )
         {
             throw std::runtime_error( "Error when making custom wind model for body " + body + ", input is incompatible" );
@@ -79,13 +75,9 @@
     case exponential_atmosphere:
     {
         // Check whether settings for atmosphere are consistent with its type.
-<<<<<<< HEAD
         std::shared_ptr< ExponentialAtmosphereSettings > exponentialAtmosphereSettings =
                 std::dynamic_pointer_cast< ExponentialAtmosphereSettings >( atmosphereSettings );
-=======
-        boost::shared_ptr< ExponentialAtmosphereSettings > exponentialAtmosphereSettings =
-                boost::dynamic_pointer_cast< ExponentialAtmosphereSettings >( atmosphereSettings );
->>>>>>> 25c50397
+
         if( exponentialAtmosphereSettings == nullptr )
         {
             throw std::runtime_error( "Error, expected exponential atmosphere settings for body " + body );
@@ -93,18 +85,10 @@
         else
         {
             // Create and initialize exponential atmosphere model.
-<<<<<<< HEAD
-            std::shared_ptr< ExponentialAtmosphere > exponentialAtmosphereModel =
-                    std::make_shared< ExponentialAtmosphere >(
-                        exponentialAtmosphereSettings->getDensityScaleHeight( ) ,
-                        exponentialAtmosphereSettings->getConstantTemperature( ),
-                        exponentialAtmosphereSettings->getDensityAtZeroAltitude( ),
-                        exponentialAtmosphereSettings->getSpecificGasConstant( ) );
-=======
-            boost::shared_ptr< ExponentialAtmosphere > exponentialAtmosphereModel;
+            std::shared_ptr< ExponentialAtmosphere > exponentialAtmosphereModel;
             if ( exponentialAtmosphereSettings->getBodyName( ) == undefined_body )
             {
-                exponentialAtmosphereModel = boost::make_shared< ExponentialAtmosphere >(
+                exponentialAtmosphereModel = std::make_shared< ExponentialAtmosphere >(
                             exponentialAtmosphereSettings->getDensityScaleHeight( ) ,
                             exponentialAtmosphereSettings->getConstantTemperature( ),
                             exponentialAtmosphereSettings->getDensityAtZeroAltitude( ),
@@ -113,10 +97,9 @@
             }
             else
             {
-                exponentialAtmosphereModel = boost::make_shared< ExponentialAtmosphere >(
+                exponentialAtmosphereModel = std::make_shared< ExponentialAtmosphere >(
                             exponentialAtmosphereSettings->getBodyName( ) );
             }
->>>>>>> 25c50397
             atmosphereModel = exponentialAtmosphereModel;
         }
         break;
@@ -124,8 +107,8 @@
     case custom_constant_temperature_atmosphere:
     {
         // Check whether settings for atmosphere are consistent with its type.
-        boost::shared_ptr< CustomConstantTemperatureAtmosphereSettings > customConstantTemperatureAtmosphereSettings =
-                boost::dynamic_pointer_cast< CustomConstantTemperatureAtmosphereSettings >( atmosphereSettings );
+        std::shared_ptr< CustomConstantTemperatureAtmosphereSettings > customConstantTemperatureAtmosphereSettings =
+                std::dynamic_pointer_cast< CustomConstantTemperatureAtmosphereSettings >( atmosphereSettings );
         if( customConstantTemperatureAtmosphereSettings == nullptr )
         {
             throw std::runtime_error( "Error, expected exponential atmosphere settings for body " + body );
@@ -133,10 +116,10 @@
         else
         {
             // Create and initialize exponential atmosphere model.
-            boost::shared_ptr< CustomConstantTemperatureAtmosphere > customConstantTemperatureAtmosphereModel;
+            std::shared_ptr< CustomConstantTemperatureAtmosphere > customConstantTemperatureAtmosphereModel;
             if ( customConstantTemperatureAtmosphereSettings->getModelSpecificParameters( ).empty( ) )
             {
-                customConstantTemperatureAtmosphereModel = boost::make_shared< CustomConstantTemperatureAtmosphere >(
+                customConstantTemperatureAtmosphereModel = std::make_shared< CustomConstantTemperatureAtmosphere >(
                             customConstantTemperatureAtmosphereSettings->getDensityFunction( ) ,
                             customConstantTemperatureAtmosphereSettings->getConstantTemperature( ),
                             customConstantTemperatureAtmosphereSettings->getSpecificGasConstant( ),
@@ -144,7 +127,7 @@
             }
             else
             {
-                customConstantTemperatureAtmosphereModel = boost::make_shared< CustomConstantTemperatureAtmosphere >(
+                customConstantTemperatureAtmosphereModel = std::make_shared< CustomConstantTemperatureAtmosphere >(
                             customConstantTemperatureAtmosphereSettings->getDensityFunctionType( ),
                             customConstantTemperatureAtmosphereSettings->getConstantTemperature( ),
                             customConstantTemperatureAtmosphereSettings->getSpecificGasConstant( ),
@@ -158,26 +141,16 @@
     case tabulated_atmosphere:
     {
         // Check whether settings for atmosphere are consistent with its type
-<<<<<<< HEAD
         std::shared_ptr< TabulatedAtmosphereSettings > tabulatedAtmosphereSettings =
                 std::dynamic_pointer_cast< TabulatedAtmosphereSettings >( atmosphereSettings );
-=======
-        boost::shared_ptr< TabulatedAtmosphereSettings > tabulatedAtmosphereSettings =
-                boost::dynamic_pointer_cast< TabulatedAtmosphereSettings >( atmosphereSettings );
->>>>>>> 25c50397
         if( tabulatedAtmosphereSettings == nullptr )
         {
             throw std::runtime_error( "Error, expected tabulated atmosphere settings for body " + body );
         }
         else
         {
-<<<<<<< HEAD
-            // Create and initialize tabulatedl atmosphere model.
+            // Create and initialize tabulated atmosphere model.
             atmosphereModel = std::make_shared< TabulatedAtmosphere >(
-                        tabulatedAtmosphereSettings->getAtmosphereFile( ) );
-=======
-            // Create and initialize tabulated atmosphere model.
-            atmosphereModel = boost::make_shared< TabulatedAtmosphere >(
                         tabulatedAtmosphereSettings->getAtmosphereFile( ),
                         tabulatedAtmosphereSettings->getIndependentVariables( ),
                         tabulatedAtmosphereSettings->getDependentVariables( ),
@@ -185,7 +158,6 @@
                         tabulatedAtmosphereSettings->getRatioOfSpecificHeats( ),
                         tabulatedAtmosphereSettings->getBoundaryHandling( ),
                         tabulatedAtmosphereSettings->getDefaultExtrapolationValue( ) );
->>>>>>> 25c50397
         }
         break;
     }
@@ -193,13 +165,9 @@
     case nrlmsise00:
     {
         std::string spaceWeatherFilePath;
-<<<<<<< HEAD
         std::shared_ptr< NRLMSISE00AtmosphereSettings > nrlmsise00AtmosphereSettings =
                 std::dynamic_pointer_cast< NRLMSISE00AtmosphereSettings >( atmosphereSettings );
-=======
-        boost::shared_ptr< NRLMSISE00AtmosphereSettings > nrlmsise00AtmosphereSettings =
-                boost::dynamic_pointer_cast< NRLMSISE00AtmosphereSettings >( atmosphereSettings );
->>>>>>> 25c50397
+
         if( nrlmsise00AtmosphereSettings == nullptr )
         {
             // Use default space weather file stored in tudatBundle.
