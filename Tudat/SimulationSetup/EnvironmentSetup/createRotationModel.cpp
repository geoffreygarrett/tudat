/*    Copyright (c) 2010-2018, Delft University of Technology
 *    All rigths reserved
 *
 *    This file is part of the Tudat. Redistribution and use in source and
 *    binary forms, with or without modification, are permitted exclusively
 *    under the terms of the Modified BSD license. You should have received
 *    a copy of the license with this file. If not, please or visit:
 *    http://tudat.tudelft.nl/LICENSE.
 */

#include <boost/make_shared.hpp>
#include "Tudat/Astrodynamics/Ephemerides/simpleRotationalEphemeris.h"

#if USE_CSPICE
#include "Tudat/External/SpiceInterface/spiceRotationalEphemeris.h"
#include "Tudat/External/SpiceInterface/spiceInterface.h"
#endif

#include "Tudat/SimulationSetup/EnvironmentSetup/createRotationModel.h"

#if USE_SOFA
#include "Tudat/Astrodynamics/Ephemerides/itrsToGcrsRotationModel.h"
<<<<<<< HEAD
#include "Tudat/Astrodynamics/Ephemerides/tidallyLockedRotationalEphemeris.h"
=======
#include "Tudat/Astrodynamics/Ephemerides/synchronousRotationalEphemeris.h"
>>>>>>> b07aff0b
#include "Tudat/Astrodynamics/EarthOrientation/earthOrientationCalculator.h"
#include "Tudat/Astrodynamics/EarthOrientation/shortPeriodEarthOrientationCorrectionCalculator.h"
#include "Tudat/Mathematics/Interpolators/jumpDataLinearInterpolator.h"
#endif

namespace tudat
{

namespace simulation_setup
{

//! Function to retrieve a state from one of two functions
Eigen::Vector6d getStateFromSelectedStateFunction(
        const double currentTime,
        const bool useFirstFunction,
        const std::function< Eigen::Vector6d( const double ) > stateFunction1,
        const std::function< Eigen::Vector6d( const double ) > stateFunction2 )
{
    return ( useFirstFunction ) ? ( stateFunction1( currentTime ) ) : ( stateFunction2( currentTime ) );
}


//! Function to create a state function for a body, valid both during propagation, and outside propagation
std::function< Eigen::Vector6d( const double, bool ) > createRelativeStateFunction(
        const NamedBodyMap& bodyMap,
        const std::string orbitingBody,
        const std::string centralBody )
{
    // Retrieve state functions for relevant bodies (obtained from current state of body objects)
    std::function< Eigen::Vector6d( const double ) > bodyInertialStateFunction =
            std::bind( &Body::getState, bodyMap.at( orbitingBody ) );
    std::function< Eigen::Vector6d( const double ) > centralBodyInertialStateFunction =
            std::bind( &Body::getState, bodyMap.at(  centralBody ) );

    // Define relative state function from body object
    std::function< Eigen::Vector6d( const double ) > fromBodyStateFunction =
            std::bind(
                &ephemerides::getDifferenceBetweenStates, bodyInertialStateFunction,
                centralBodyInertialStateFunction, std::placeholders::_1 );

    // Define state function from ephemeris
    std::function< Eigen::Vector6d( const double ) > fromEphemerisStateFunction;

    if( bodyMap.at( orbitingBody )->getEphemeris( )->getReferenceFrameOrigin( ) == centralBody )
    {
        fromEphemerisStateFunction = std::bind( &ephemerides::Ephemeris::getCartesianState,
                                                bodyMap.at( orbitingBody )->getEphemeris( ), std::placeholders::_1 );

    }
    else
    {
        std::function< Eigen::Vector6d( const double ) > ephemerisInertialStateFunction =
                std::bind( &Body::getStateInBaseFrameFromEphemeris< double, double >, bodyMap.at( orbitingBody ),
                           std::placeholders::_1 );
        std::function< Eigen::Vector6d( const double ) > ephemerisCentralBodyInertialStateFunction =
                std::bind( &Body::getStateInBaseFrameFromEphemeris< double, double >, bodyMap.at( centralBody ),
                           std::placeholders::_1 );
        fromEphemerisStateFunction = std::bind(
                    &ephemerides::getDifferenceBetweenStates,
                    ephemerisInertialStateFunction,
                    ephemerisCentralBodyInertialStateFunction, std::placeholders::_1 );
    }

    return std::bind( &getStateFromSelectedStateFunction, std::placeholders::_1, std::placeholders::_2,
                      fromBodyStateFunction, fromEphemerisStateFunction );
}

<<<<<<< HEAD

=======
>>>>>>> b07aff0b
//! Function to create a rotation model.
std::shared_ptr< ephemerides::RotationalEphemeris > createRotationModel(
        const std::shared_ptr< RotationModelSettings > rotationModelSettings,
        const std::string& body,
        const NamedBodyMap& bodyMap )
{
    using namespace tudat::ephemerides;

    // Declare return object.
    std::shared_ptr< RotationalEphemeris > rotationalEphemeris;

    // Check which type of rotation model is to be created.
    switch( rotationModelSettings->getRotationType( ) )
    {
    case simple_rotation_model:
    {
        // Check whether settings for simple rotation model are consistent with its type.
        std::shared_ptr< SimpleRotationModelSettings > simpleRotationSettings =
                std::dynamic_pointer_cast< SimpleRotationModelSettings >( rotationModelSettings );
        if( simpleRotationSettings == nullptr )
        {
            throw std::runtime_error(
                        "Error, expected simple rotation model settings for " + body );
        }
        else
        {
            // Create and initialize simple rotation model.
            rotationalEphemeris = std::make_shared< SimpleRotationalEphemeris >(
                        simpleRotationSettings->getInitialOrientation( ),
                        simpleRotationSettings->getRotationRate( ),
                        simpleRotationSettings->getInitialTime( ),
                        simpleRotationSettings->getOriginalFrame( ),
                        simpleRotationSettings->getTargetFrame( ) );
        }
        break;
    }
#if USE_SOFA
    case gcrs_to_itrs_rotation_model:
    {

        // Check whether settings for simple rotation model are consistent with its type.
        std::shared_ptr< GcrsToItrsRotationModelSettings > gcrsToItrsRotationSettings =
                std::dynamic_pointer_cast< GcrsToItrsRotationModelSettings >( rotationModelSettings );
        if( gcrsToItrsRotationSettings == nullptr )
        {
            throw std::runtime_error(
                        "Error, expected GCRS to ITRS rotation model settings for " + body );
        }
        else
        {
            std::shared_ptr< earth_orientation::EOPReader > eopReader = std::make_shared< earth_orientation::EOPReader >(
                        gcrsToItrsRotationSettings->getEopFile( ),
                        gcrsToItrsRotationSettings->getEopFileFormat( ),
                        gcrsToItrsRotationSettings->getNutationTheory( ) );

            // Load polar motion corrections
            std::shared_ptr< interpolators::LinearInterpolator< double, Eigen::Vector2d > > cipInItrsInterpolator =
                    std::make_shared< interpolators::LinearInterpolator< double, Eigen::Vector2d > >(
                        eopReader->getCipInItrsMapInSecondsSinceJ2000( ) );

            // Load nutation corrections
            std::shared_ptr< interpolators::LinearInterpolator< double, Eigen::Vector2d > > cipInGcrsCorrectionInterpolator =
                    std::make_shared< interpolators::LinearInterpolator< double, Eigen::Vector2d > >(
                        eopReader->getCipInGcrsCorrectionMapInSecondsSinceJ2000( ) );

            // Create polar motion correction (sub-diural frequencies) object
            std::shared_ptr< earth_orientation::ShortPeriodEarthOrientationCorrectionCalculator< Eigen::Vector2d > >
                    shortPeriodPolarMotionCalculator =
                    std::make_shared< earth_orientation::ShortPeriodEarthOrientationCorrectionCalculator< Eigen::Vector2d > >(
                        gcrsToItrsRotationSettings->getPolarMotionCorrectionSettings( )->conversionFactor_,
                        gcrsToItrsRotationSettings->getPolarMotionCorrectionSettings( )->minimumAmplitude_,
                        gcrsToItrsRotationSettings->getPolarMotionCorrectionSettings( )->amplitudesFiles_,
                        gcrsToItrsRotationSettings->getPolarMotionCorrectionSettings( )->argumentMultipliersFile_ );

            // Create full polar motion calculator
            std::shared_ptr< earth_orientation::PolarMotionCalculator > polarMotionCalculator =
                    std::make_shared< earth_orientation::PolarMotionCalculator >
                    ( cipInItrsInterpolator, shortPeriodPolarMotionCalculator );

            // Create IAU 2006 precession/nutation calculator
            std::shared_ptr< earth_orientation::PrecessionNutationCalculator > precessionNutationCalculator =
                    std::make_shared< earth_orientation::PrecessionNutationCalculator >(
                        gcrsToItrsRotationSettings->getNutationTheory( ), cipInGcrsCorrectionInterpolator );

            // Create UT1 correction (sub-diural frequencies) object
            std::shared_ptr< earth_orientation::ShortPeriodEarthOrientationCorrectionCalculator< double > >
                    ut1CorrectionSettings =
                    std::make_shared< earth_orientation::ShortPeriodEarthOrientationCorrectionCalculator< double > >(
                        gcrsToItrsRotationSettings->getUt1CorrectionSettings( )->conversionFactor_,
                        gcrsToItrsRotationSettings->getUt1CorrectionSettings( )->minimumAmplitude_,
                        gcrsToItrsRotationSettings->getUt1CorrectionSettings( )->amplitudesFiles_,
                        gcrsToItrsRotationSettings->getUt1CorrectionSettings( )->argumentMultipliersFile_ );

            std::shared_ptr< interpolators::OneDimensionalInterpolator < double, double > > dailyUtcUt1CorrectionInterpolator =
                    std::make_shared< interpolators::JumpDataLinearInterpolator< double, double > >(
                        eopReader->getUt1MinusUtcMapInSecondsSinceJ2000( ), 0.5, 1.0 );

            // Create default time scale converter
            std::shared_ptr< earth_orientation::TerrestrialTimeScaleConverter > terrestrialTimeScaleConverter =
                    std::make_shared< earth_orientation::TerrestrialTimeScaleConverter >
                    (  dailyUtcUt1CorrectionInterpolator, ut1CorrectionSettings );

            // Create rotation model
            std::shared_ptr< earth_orientation::EarthOrientationAnglesCalculator > earthOrientationCalculator =
                    std::make_shared< earth_orientation::EarthOrientationAnglesCalculator >(
                        polarMotionCalculator, precessionNutationCalculator, terrestrialTimeScaleConverter );
            rotationalEphemeris = std::make_shared< ephemerides::GcrsToItrsRotationModel >(
                        earthOrientationCalculator, gcrsToItrsRotationSettings->getInputTimeScale( ),
                        gcrsToItrsRotationSettings->getOriginalFrame( ) );

            break;
        }

    }
#endif

#if USE_CSPICE
    case spice_rotation_model:
    {
        // Create rotational ephemeris directly from Spice.
        rotationalEphemeris = std::make_shared< SpiceRotationalEphemeris >(
                    rotationModelSettings->getOriginalFrame( ),
                    rotationModelSettings->getTargetFrame( ) );
        break;
    }
#endif
<<<<<<< HEAD
    case tidally_locked_rotation_model:
    {
        std::shared_ptr< TidallyLockedRotationModelSettings > tidallyLockedRotationSettings =
                std::dynamic_pointer_cast< TidallyLockedRotationModelSettings >( rotationModelSettings );
        if( tidallyLockedRotationSettings == NULL )
        {
            throw std::runtime_error( "Error, expected tidally locked rotation model settings for " + body );
        }
        else
        {
            if( bodyMap.at( body )->getEphemeris( )->getReferenceFrameOrigin( ) == tidallyLockedRotationSettings->getCentralBodyName( ) )
            {
                if( bodyMap.at( body )->getEphemeris( )->getReferenceFrameOrientation( ) !=
                        tidallyLockedRotationSettings->getOriginalFrame( ) )
                {
                    throw std::runtime_error( "Error, ephemeris of body " + body + " is in " +
                                              bodyMap.at( body )->getEphemeris( )->getReferenceFrameOrientation( ) +
                                              " frame when making tidally locked rotation model, expected " +
                                              tidallyLockedRotationSettings->getOriginalFrame( ) + " frame." );
                }
            }
            std::shared_ptr< TidallyLockedRotationalEphemeris > lockedRotationalEphemeris = std::make_shared< TidallyLockedRotationalEphemeris >(
                        createRelativeStateFunction( bodyMap, body, tidallyLockedRotationSettings->getCentralBodyName( ) ),
                        tidallyLockedRotationSettings->getCentralBodyName( ),
                        tidallyLockedRotationSettings->getOriginalFrame( ),
                        tidallyLockedRotationSettings->getTargetFrame( ) );

            rotationalEphemeris = lockedRotationalEphemeris;
=======
    case synchronous_rotation_model:
    {
        std::shared_ptr< SynchronousRotationModelSettings > synchronousRotationSettings =
                std::dynamic_pointer_cast< SynchronousRotationModelSettings >( rotationModelSettings );
        if( synchronousRotationSettings == NULL )
        {
            throw std::runtime_error( "Error, expected synchronous rotation model settings for " + body );
        }
        else
        {
            if( bodyMap.at( body )->getEphemeris( )->getReferenceFrameOrigin( ) == synchronousRotationSettings->getCentralBodyName( ) )
            {
                if( bodyMap.at( body )->getEphemeris( )->getReferenceFrameOrientation( ) !=
                        synchronousRotationSettings->getOriginalFrame( ) )
                {
                    throw std::runtime_error( "Error, ephemeris of body " + body + " is in " +
                                              bodyMap.at( body )->getEphemeris( )->getReferenceFrameOrientation( ) +
                                              " frame when making synchronous rotation model, expected " +
                                              synchronousRotationSettings->getOriginalFrame( ) + " frame." );
                }
            }
            std::shared_ptr< SynchronousRotationalEphemeris > synchronousRotationalEphemeris = std::make_shared< SynchronousRotationalEphemeris >(
                        createRelativeStateFunction( bodyMap, body, synchronousRotationSettings->getCentralBodyName( ) ),
                        synchronousRotationSettings->getCentralBodyName( ),
                        synchronousRotationSettings->getOriginalFrame( ),
                        synchronousRotationSettings->getTargetFrame( ) );

            rotationalEphemeris = synchronousRotationalEphemeris;
>>>>>>> b07aff0b
        }
        break;
    }
    default:
        throw std::runtime_error(
                    "Error, did not recognize rotation model settings type " +
                    std::to_string( rotationModelSettings->getRotationType( ) ) );
    }

    return rotationalEphemeris;
}

} // namespace simulation_setup

} // namespace tudat<|MERGE_RESOLUTION|>--- conflicted
+++ resolved
@@ -13,18 +13,13 @@
 
 #if USE_CSPICE
 #include "Tudat/External/SpiceInterface/spiceRotationalEphemeris.h"
-#include "Tudat/External/SpiceInterface/spiceInterface.h"
 #endif
 
 #include "Tudat/SimulationSetup/EnvironmentSetup/createRotationModel.h"
 
 #if USE_SOFA
 #include "Tudat/Astrodynamics/Ephemerides/itrsToGcrsRotationModel.h"
-<<<<<<< HEAD
-#include "Tudat/Astrodynamics/Ephemerides/tidallyLockedRotationalEphemeris.h"
-=======
 #include "Tudat/Astrodynamics/Ephemerides/synchronousRotationalEphemeris.h"
->>>>>>> b07aff0b
 #include "Tudat/Astrodynamics/EarthOrientation/earthOrientationCalculator.h"
 #include "Tudat/Astrodynamics/EarthOrientation/shortPeriodEarthOrientationCorrectionCalculator.h"
 #include "Tudat/Mathematics/Interpolators/jumpDataLinearInterpolator.h"
@@ -92,10 +87,6 @@
                       fromBodyStateFunction, fromEphemerisStateFunction );
 }
 
-<<<<<<< HEAD
-
-=======
->>>>>>> b07aff0b
 //! Function to create a rotation model.
 std::shared_ptr< ephemerides::RotationalEphemeris > createRotationModel(
         const std::shared_ptr< RotationModelSettings > rotationModelSettings,
@@ -222,36 +213,6 @@
         break;
     }
 #endif
-<<<<<<< HEAD
-    case tidally_locked_rotation_model:
-    {
-        std::shared_ptr< TidallyLockedRotationModelSettings > tidallyLockedRotationSettings =
-                std::dynamic_pointer_cast< TidallyLockedRotationModelSettings >( rotationModelSettings );
-        if( tidallyLockedRotationSettings == NULL )
-        {
-            throw std::runtime_error( "Error, expected tidally locked rotation model settings for " + body );
-        }
-        else
-        {
-            if( bodyMap.at( body )->getEphemeris( )->getReferenceFrameOrigin( ) == tidallyLockedRotationSettings->getCentralBodyName( ) )
-            {
-                if( bodyMap.at( body )->getEphemeris( )->getReferenceFrameOrientation( ) !=
-                        tidallyLockedRotationSettings->getOriginalFrame( ) )
-                {
-                    throw std::runtime_error( "Error, ephemeris of body " + body + " is in " +
-                                              bodyMap.at( body )->getEphemeris( )->getReferenceFrameOrientation( ) +
-                                              " frame when making tidally locked rotation model, expected " +
-                                              tidallyLockedRotationSettings->getOriginalFrame( ) + " frame." );
-                }
-            }
-            std::shared_ptr< TidallyLockedRotationalEphemeris > lockedRotationalEphemeris = std::make_shared< TidallyLockedRotationalEphemeris >(
-                        createRelativeStateFunction( bodyMap, body, tidallyLockedRotationSettings->getCentralBodyName( ) ),
-                        tidallyLockedRotationSettings->getCentralBodyName( ),
-                        tidallyLockedRotationSettings->getOriginalFrame( ),
-                        tidallyLockedRotationSettings->getTargetFrame( ) );
-
-            rotationalEphemeris = lockedRotationalEphemeris;
-=======
     case synchronous_rotation_model:
     {
         std::shared_ptr< SynchronousRotationModelSettings > synchronousRotationSettings =
@@ -280,7 +241,6 @@
                         synchronousRotationSettings->getTargetFrame( ) );
 
             rotationalEphemeris = synchronousRotationalEphemeris;
->>>>>>> b07aff0b
         }
         break;
     }
