/*    Copyright (c) 2010-2017, Delft University of Technology
 *    All rigths reserved
 *
 *    This file is part of the Tudat. Redistribution and use in source and
 *    binary forms, with or without modification, are permitted exclusively
 *    under the terms of the Modified BSD license. You should have received
 *    a copy of the license with this file. If not, please or visit:
 *    http://tudat.tudelft.nl/LICENSE.
 */

#define BOOST_TEST_MAIN

#include <Tudat/SimulationSetup/tudatEstimationHeader.h>
#include <boost/test/floating_point_comparison.hpp>
#include <boost/test/unit_test.hpp>
#include <Eigen/Core>
#include "Tudat/Basics/testMacros.h"

#include "Tudat/SimulationSetup/PropagationSetup/propagationLambertTargeterFullProblem.h"
#include "Tudat/SimulationSetup/PropagationSetup/propagationPatchedConicFullProblem.h"
#include "Tudat/Astrodynamics/Ephemerides/approximatePlanetPositions.h"
#include "Tudat/Astrodynamics/TrajectoryDesign/trajectory.h"
#include "Tudat/Astrodynamics/TrajectoryDesign/exportTrajectory.h"
#include "Tudat/Astrodynamics/TrajectoryDesign/planetTrajectory.h"


namespace tudat
{

namespace unit_tests
{

using namespace tudat;

//! Test of the full propagation of a trajectory
BOOST_AUTO_TEST_SUITE( testFullPropagationTrajectory )

//! Test of the full propagation of a MGA trajectory
BOOST_AUTO_TEST_CASE( testFullPropagationMGA )
{

    std::cout.precision(20);

    std::cout << "Cassini trajectory: " << "\n\n";


    // Specify number and type of legs.
    int numberOfLegs = 6;
    std::vector< transfer_trajectories::TransferLegType > legTypeVector;
    legTypeVector.resize( numberOfLegs );
    legTypeVector[ 0 ] = transfer_trajectories::mga_Departure;
    legTypeVector[ 1 ] = transfer_trajectories::mga_Swingby;
    legTypeVector[ 2 ] = transfer_trajectories::mga_Swingby;
    legTypeVector[ 3 ] = transfer_trajectories::mga_Swingby;
    legTypeVector[ 4 ] = transfer_trajectories::mga_Swingby;
    legTypeVector[ 5 ] = transfer_trajectories::capture;

    // Name of the bodies involved in the trajectory
    std::vector< std::string > nameBodiesTrajectory;
    nameBodiesTrajectory.push_back("Earth");
    nameBodiesTrajectory.push_back("Venus");
    nameBodiesTrajectory.push_back("Venus");
    nameBodiesTrajectory.push_back("Earth");
    nameBodiesTrajectory.push_back("Jupiter");
    nameBodiesTrajectory.push_back("Saturn");



    std::vector< std::string > centralBody; centralBody.push_back( "Sun" );
    std::string bodyToPropagate = "spacecraft";


    spice_interface::loadStandardSpiceKernels( );


    // Define gravitational parameter for each transfer body.
    std::vector< double > gravitationalParametersTransferBodies;
    gravitationalParametersTransferBodies.push_back( simulation_setup::createGravityFieldModel( simulation_setup::getDefaultGravityFieldSettings(
                                           "Earth", TUDAT_NAN, TUDAT_NAN), "Earth")->getGravitationalParameter());
    gravitationalParametersTransferBodies.push_back( simulation_setup::createGravityFieldModel( simulation_setup::getDefaultGravityFieldSettings(
                                           "Venus", TUDAT_NAN, TUDAT_NAN), "Venus")->getGravitationalParameter());
    gravitationalParametersTransferBodies.push_back( simulation_setup::createGravityFieldModel( simulation_setup::getDefaultGravityFieldSettings(
                                           "Venus", TUDAT_NAN, TUDAT_NAN), "Venus")->getGravitationalParameter());
    gravitationalParametersTransferBodies.push_back( simulation_setup::createGravityFieldModel( simulation_setup::getDefaultGravityFieldSettings(
                                           "Earth", TUDAT_NAN, TUDAT_NAN), "Earth")->getGravitationalParameter());
    gravitationalParametersTransferBodies.push_back( simulation_setup::createGravityFieldModel( simulation_setup::getDefaultGravityFieldSettings(
                                           "Jupiter", TUDAT_NAN, TUDAT_NAN), "Jupiter")->getGravitationalParameter());
    gravitationalParametersTransferBodies.push_back( simulation_setup::createGravityFieldModel( simulation_setup::getDefaultGravityFieldSettings(
                                           "Saturn", TUDAT_NAN, TUDAT_NAN), "Saturn")->getGravitationalParameter());


    // Create variable vector.
    std::vector< double > variableVector;
    variableVector.push_back(-789.8117 * physical_constants::JULIAN_DAY); variableVector.push_back(158.302027105278 * physical_constants::JULIAN_DAY);
    variableVector.push_back(449.385873819743 * physical_constants::JULIAN_DAY); variableVector.push_back(54.7489684339665 * physical_constants::JULIAN_DAY);
    variableVector.push_back(1024.36205846918 * physical_constants::JULIAN_DAY); variableVector.push_back(4552.30796805542 * physical_constants::JULIAN_DAY);
    variableVector.push_back(1.0 * physical_constants::JULIAN_DAY);

    double initialTime = variableVector[0];



    // Define ephemerides for the transfer bodies
    std::vector< ephemerides::EphemerisPointer > ephemerisVectorTransferBodies;
    ephemerides::EphemerisPointer ephemerisEarth = std::make_shared< ephemerides::ApproximatePlanetPositions>(
                ephemerides::ApproximatePlanetPositionsBase::BodiesWithEphemerisData::earthMoonBarycenter) ;
    ephemerides::EphemerisPointer ephemerisVenus = std::make_shared< ephemerides::ApproximatePlanetPositions>(
                ephemerides::ApproximatePlanetPositionsBase::BodiesWithEphemerisData::venus) ;
    ephemerides::EphemerisPointer ephemerisJupiter = std::make_shared< ephemerides::ApproximatePlanetPositions>(
                ephemerides::ApproximatePlanetPositionsBase::BodiesWithEphemerisData::jupiter) ;
    ephemerides::EphemerisPointer ephemerisSaturn = std::make_shared< ephemerides::ApproximatePlanetPositions>(
                ephemerides::ApproximatePlanetPositionsBase::BodiesWithEphemerisData::saturn) ;
    ephemerisVectorTransferBodies.push_back( ephemerisEarth );
    ephemerisVectorTransferBodies.push_back( ephemerisVenus );
    ephemerisVectorTransferBodies.push_back( ephemerisVenus );
    ephemerisVectorTransferBodies.push_back( ephemerisEarth );
    ephemerisVectorTransferBodies.push_back( ephemerisJupiter );
    ephemerisVectorTransferBodies.push_back( ephemerisSaturn );


    // Create body map.
    simulation_setup::NamedBodyMap bodyMap = propagators::setupBodyMapFromUserDefinedEphemeridesForPatchedConicsTrajectory(centralBody[0],
            bodyToPropagate, nameBodiesTrajectory, ephemerisVectorTransferBodies, gravitationalParametersTransferBodies);

    // Create acceleration map.
    std::vector< basic_astrodynamics::AccelerationMap > accelerationMap = propagators::setupAccelerationMapPatchedConicsTrajectory(
                nameBodiesTrajectory.size(), centralBody[0], bodyToPropagate, bodyMap);



    // Create departure and capture variables.
    std::vector< double > semiMajorAxes;
    semiMajorAxes.push_back( std::numeric_limits< double >::infinity( ) ); semiMajorAxes.push_back( 1.0895e8 / 0.02 );
    std::vector< double > eccentricities;
    eccentricities.push_back( 0.0 ); eccentricities.push_back( 0.98 );

    // Create minimum pericenter radii vector
    std::vector< double > minimumPericenterRadii;
    minimumPericenterRadii.push_back( 6778000.0 ); minimumPericenterRadii.push_back( 6351800.0 ); minimumPericenterRadii.push_back( 6351800.0 );
    minimumPericenterRadii.push_back( 6778000.0 ); minimumPericenterRadii.push_back( 600000000.0 ); minimumPericenterRadii.push_back( 600000000.0 );


    // Define integrator settings.
    double fixedStepSize = 1000.0;
    std::shared_ptr< numerical_integrators::IntegratorSettings< double > > integratorSettings =
       std::make_shared < numerical_integrators::IntegratorSettings < > > ( numerical_integrators::rungeKutta4, initialTime, fixedStepSize);


    // Compute difference between patched conics trajectory and full problem at departure and at arrival for each leg.
    std::map< int, std::map< double, Eigen::Vector6d > > lambertTargeterResultForEachLeg;
    std::map< int, std::map< double, Eigen::Vector6d > > fullProblemResultForEachLeg;

    std::map< int, std::pair< Eigen::Vector6d, Eigen::Vector6d > > differenceStateArrivalAndDeparturePerLeg =
<<<<<<< HEAD
            propagators::getDifferenceFullProblemWrtPatchedConicsTrajectoryWith(bodyMap, accelerationMap, nameBodiesTrajectory,
=======
            propagators::getDifferenceFullProblemWrtPatchedConicsTrajectory(bodyMap, accelerationMap, nameBodiesTrajectory,
>>>>>>> fc1afcc9
                            centralBody[0], bodyToPropagate, legTypeVector, variableVector, minimumPericenterRadii,
                            semiMajorAxes, eccentricities, integratorSettings);

    for( std::map< int, std::pair< Eigen::Vector6d, Eigen::Vector6d > >::iterator
         itr = differenceStateArrivalAndDeparturePerLeg.begin( );
            itr != differenceStateArrivalAndDeparturePerLeg.end( ); itr++ ){

        std::cout << "Departure body: " << nameBodiesTrajectory[itr->first] << "\n\n";
        std::cout << "Arrival body: " << nameBodiesTrajectory[itr->first + 1] << "\n\n";
        std::cout << "state difference departure: " << differenceStateArrivalAndDeparturePerLeg[itr->first].first << "\n\n";
        std::cout << "state difference arrival: " << differenceStateArrivalAndDeparturePerLeg[itr->first].second << "\n\n";

        for( int i = 0; i < 3; i++ )
        {
            BOOST_CHECK_SMALL( std::fabs( differenceStateArrivalAndDeparturePerLeg[itr->first].first( i ) ), 1.0 );
            BOOST_CHECK_SMALL( std::fabs( differenceStateArrivalAndDeparturePerLeg[itr->first].first( i + 3 ) ), 1.0E-6 );
            BOOST_CHECK_SMALL( std::fabs( differenceStateArrivalAndDeparturePerLeg[itr->first].second( i ) ), 1.0 );
            BOOST_CHECK_SMALL( std::fabs( differenceStateArrivalAndDeparturePerLeg[itr->first].second( i + 3 ) ), 1.0E-6 );
        }

    }

}


//! Test of the full propagation of a MGA trajectory including deep-space manoeuvres
BOOST_AUTO_TEST_CASE( testFullPropagationMGAwithDSM )
{

    std::cout << "Messenger trajectory: " << "\n\n";

    // Specify number and type of legs.
    int numberOfLegs = 5;
    std::vector< transfer_trajectories::TransferLegType > legTypeVector;
    legTypeVector.resize( numberOfLegs );
    legTypeVector[ 0 ] = transfer_trajectories::mga1DsmVelocity_Departure;
    legTypeVector[ 1 ] = transfer_trajectories::mga1DsmVelocity_Swingby;
    legTypeVector[ 2 ] = transfer_trajectories::mga1DsmVelocity_Swingby;
    legTypeVector[ 3 ] = transfer_trajectories::mga1DsmVelocity_Swingby;
    legTypeVector[ 4 ] = transfer_trajectories::capture;


    // Name of the bodies involved in the trajectory
    std::vector< std::string > nameBodiesAndManoeuvresTrajectory;
    nameBodiesAndManoeuvresTrajectory.push_back("Earth");
    nameBodiesAndManoeuvresTrajectory.push_back("DSM1");
    nameBodiesAndManoeuvresTrajectory.push_back("Earth");
    nameBodiesAndManoeuvresTrajectory.push_back("DSM2");
    nameBodiesAndManoeuvresTrajectory.push_back("Venus");
    nameBodiesAndManoeuvresTrajectory.push_back("DSM3");
    nameBodiesAndManoeuvresTrajectory.push_back("Venus");
    nameBodiesAndManoeuvresTrajectory.push_back("DSM4");
    nameBodiesAndManoeuvresTrajectory.push_back("Mercury");

    std::vector< std::string > transferBodyTrajectory;
    transferBodyTrajectory.push_back("Earth");
    transferBodyTrajectory.push_back("Earth");
    transferBodyTrajectory.push_back("Venus");
    transferBodyTrajectory.push_back("Venus");
    transferBodyTrajectory.push_back("Mercury");


    std::vector< std::string > centralBody; centralBody.push_back( "Sun" );
    std::string bodyToPropagate = "spacecraft";


    // Create body map.
    simulation_setup::NamedBodyMap bodyMap = propagators::setupBodyMapFromEphemeridesForPatchedConicsTrajectory(centralBody[0],
            bodyToPropagate, transferBodyTrajectory);


    // Create acceleration map.
    std::vector< basic_astrodynamics::AccelerationMap > accelerationMap = propagators::setupAccelerationMapPatchedConicsTrajectory(
                transferBodyTrajectory.size(), centralBody[0], bodyToPropagate, bodyMap);


    // Create variable vector.
    std::vector< double > variableVector;

    // Add the time of flight and start epoch.
    variableVector.push_back( 1171.64503236 * physical_constants::JULIAN_DAY);
    variableVector.push_back( 399.999999715 * physical_constants::JULIAN_DAY);
    variableVector.push_back( 178.372255301 * physical_constants::JULIAN_DAY);
    variableVector.push_back( 299.223139512 * physical_constants::JULIAN_DAY);
    variableVector.push_back( 180.510754824 * physical_constants::JULIAN_DAY);
    variableVector.push_back( 1.0); // The capture time is irrelevant for the final leg.

    // Add the additional variables.
    // 1st leg.
    variableVector.push_back( 0.234594654679 );
    variableVector.push_back( 1408.99421278 );
    variableVector.push_back( 0.37992647165 * 2 * 3.14159265358979 );
    variableVector.push_back( std::acos(  2 * 0.498004040298 - 1. ) - 3.14159265358979 / 2 );
    // 2nd leg.
    variableVector.push_back( 0.0964769387134 );
    variableVector.push_back( 1.35077257078 );
    variableVector.push_back( 1.80629232251 * 6.378e6 );
    variableVector.push_back( 0.0 );
    // 3rd leg.
    variableVector.push_back( 0.829948744508);
    variableVector.push_back( 1.09554368115 );
    variableVector.push_back( 3.04129845698 * 6.052e6 );
    variableVector.push_back( 0.0 );
    // 4th leg.
    variableVector.push_back( 0.317174785637 );
    variableVector.push_back( 1.34317576594 );
    variableVector.push_back( 1.10000000891 * 6.052e6 );
    variableVector.push_back( 0.0 );



    // Create minimum pericenter radii vector
    std::vector< double > minimumPericenterRadii;
    minimumPericenterRadii.push_back( TUDAT_NAN ); minimumPericenterRadii.push_back( TUDAT_NAN ); minimumPericenterRadii.push_back( TUDAT_NAN );
    minimumPericenterRadii.push_back( TUDAT_NAN ); minimumPericenterRadii.push_back( TUDAT_NAN );

    // Create departure and capture variables.
    std::vector< double > semiMajorAxes;
    semiMajorAxes.push_back( std::numeric_limits< double >::infinity( ) ); semiMajorAxes.push_back( std::numeric_limits< double >::infinity( ) );
    std::vector< double > eccentricities;
    eccentricities.push_back( 0.0 ); eccentricities.push_back( 0.0 );


    // Define integrator settings.
    double initialTime = 0.0;
    double fixedStepSize = 1000.0;
    std::shared_ptr< numerical_integrators::IntegratorSettings< double > > integratorSettings =
        std::make_shared < numerical_integrators::IntegratorSettings < > > ( numerical_integrators::rungeKutta4, initialTime, fixedStepSize);



    // Compute difference between patched conics trajectory and full problem at departure and at arrival for each leg.
    std::map< int, std::map< double, Eigen::Vector6d > > lambertTargeterResultForEachLeg;
    std::map< int, std::map< double, Eigen::Vector6d > > fullProblemResultForEachLeg;

    std::map< int, std::pair< Eigen::Vector6d, Eigen::Vector6d > > differenceStateArrivalAndDeparturePerLeg =
<<<<<<< HEAD
            propagators::getDifferenceFullProblemWrtPatchedConicsTrajectoryWith(bodyMap, accelerationMap, transferBodyTrajectory,
=======
            propagators::getDifferenceFullProblemWrtPatchedConicsTrajectory(bodyMap, accelerationMap, transferBodyTrajectory,
>>>>>>> fc1afcc9
                               centralBody[0], bodyToPropagate, legTypeVector, variableVector, minimumPericenterRadii, semiMajorAxes, eccentricities,
                               integratorSettings);


    for( std::map< int, std::pair< Eigen::Vector6d, Eigen::Vector6d > >::iterator
         itr = differenceStateArrivalAndDeparturePerLeg.begin( );
            itr != differenceStateArrivalAndDeparturePerLeg.end( ); itr++ ){

        std::cout << "Departure body: " << nameBodiesAndManoeuvresTrajectory[itr->first] << "\n\n";
        std::cout << "Arrival body: " << nameBodiesAndManoeuvresTrajectory[itr->first + 1] << "\n\n";
        std::cout << "state difference departure: " << differenceStateArrivalAndDeparturePerLeg[itr->first].first << "\n\n";
        std::cout << "state difference arrival: " << differenceStateArrivalAndDeparturePerLeg[itr->first].second << "\n\n";


        for( int i = 0; i < 3; i++ )
        {
            BOOST_CHECK_SMALL( std::fabs( differenceStateArrivalAndDeparturePerLeg[itr->first].first( i ) ), 1.0 );
            BOOST_CHECK_SMALL( std::fabs( differenceStateArrivalAndDeparturePerLeg[itr->first].first( i + 3 ) ), 1.0E-6 );
            BOOST_CHECK_SMALL( std::fabs( differenceStateArrivalAndDeparturePerLeg[itr->first].second( i ) ), 1.0 );
            BOOST_CHECK_SMALL( std::fabs( differenceStateArrivalAndDeparturePerLeg[itr->first].second( i + 3 ) ), 1.0E-6 );
        }


    }

}



}

}

}

<|MERGE_RESOLUTION|>--- conflicted
+++ resolved
@@ -76,17 +76,17 @@
     // Define gravitational parameter for each transfer body.
     std::vector< double > gravitationalParametersTransferBodies;
     gravitationalParametersTransferBodies.push_back( simulation_setup::createGravityFieldModel( simulation_setup::getDefaultGravityFieldSettings(
-                                           "Earth", TUDAT_NAN, TUDAT_NAN), "Earth")->getGravitationalParameter());
-    gravitationalParametersTransferBodies.push_back( simulation_setup::createGravityFieldModel( simulation_setup::getDefaultGravityFieldSettings(
-                                           "Venus", TUDAT_NAN, TUDAT_NAN), "Venus")->getGravitationalParameter());
-    gravitationalParametersTransferBodies.push_back( simulation_setup::createGravityFieldModel( simulation_setup::getDefaultGravityFieldSettings(
-                                           "Venus", TUDAT_NAN, TUDAT_NAN), "Venus")->getGravitationalParameter());
-    gravitationalParametersTransferBodies.push_back( simulation_setup::createGravityFieldModel( simulation_setup::getDefaultGravityFieldSettings(
-                                           "Earth", TUDAT_NAN, TUDAT_NAN), "Earth")->getGravitationalParameter());
-    gravitationalParametersTransferBodies.push_back( simulation_setup::createGravityFieldModel( simulation_setup::getDefaultGravityFieldSettings(
-                                           "Jupiter", TUDAT_NAN, TUDAT_NAN), "Jupiter")->getGravitationalParameter());
-    gravitationalParametersTransferBodies.push_back( simulation_setup::createGravityFieldModel( simulation_setup::getDefaultGravityFieldSettings(
-                                           "Saturn", TUDAT_NAN, TUDAT_NAN), "Saturn")->getGravitationalParameter());
+                                                                                                    "Earth", TUDAT_NAN, TUDAT_NAN), "Earth")->getGravitationalParameter());
+    gravitationalParametersTransferBodies.push_back( simulation_setup::createGravityFieldModel( simulation_setup::getDefaultGravityFieldSettings(
+                                                                                                    "Venus", TUDAT_NAN, TUDAT_NAN), "Venus")->getGravitationalParameter());
+    gravitationalParametersTransferBodies.push_back( simulation_setup::createGravityFieldModel( simulation_setup::getDefaultGravityFieldSettings(
+                                                                                                    "Venus", TUDAT_NAN, TUDAT_NAN), "Venus")->getGravitationalParameter());
+    gravitationalParametersTransferBodies.push_back( simulation_setup::createGravityFieldModel( simulation_setup::getDefaultGravityFieldSettings(
+                                                                                                    "Earth", TUDAT_NAN, TUDAT_NAN), "Earth")->getGravitationalParameter());
+    gravitationalParametersTransferBodies.push_back( simulation_setup::createGravityFieldModel( simulation_setup::getDefaultGravityFieldSettings(
+                                                                                                    "Jupiter", TUDAT_NAN, TUDAT_NAN), "Jupiter")->getGravitationalParameter());
+    gravitationalParametersTransferBodies.push_back( simulation_setup::createGravityFieldModel( simulation_setup::getDefaultGravityFieldSettings(
+                                                                                                    "Saturn", TUDAT_NAN, TUDAT_NAN), "Saturn")->getGravitationalParameter());
 
 
     // Create variable vector.
@@ -143,7 +143,7 @@
     // Define integrator settings.
     double fixedStepSize = 1000.0;
     std::shared_ptr< numerical_integrators::IntegratorSettings< double > > integratorSettings =
-       std::make_shared < numerical_integrators::IntegratorSettings < > > ( numerical_integrators::rungeKutta4, initialTime, fixedStepSize);
+            std::make_shared < numerical_integrators::IntegratorSettings < > > ( numerical_integrators::rungeKutta4, initialTime, fixedStepSize);
 
 
     // Compute difference between patched conics trajectory and full problem at departure and at arrival for each leg.
@@ -151,17 +151,14 @@
     std::map< int, std::map< double, Eigen::Vector6d > > fullProblemResultForEachLeg;
 
     std::map< int, std::pair< Eigen::Vector6d, Eigen::Vector6d > > differenceStateArrivalAndDeparturePerLeg =
-<<<<<<< HEAD
-            propagators::getDifferenceFullProblemWrtPatchedConicsTrajectoryWith(bodyMap, accelerationMap, nameBodiesTrajectory,
-=======
-            propagators::getDifferenceFullProblemWrtPatchedConicsTrajectory(bodyMap, accelerationMap, nameBodiesTrajectory,
->>>>>>> fc1afcc9
-                            centralBody[0], bodyToPropagate, legTypeVector, variableVector, minimumPericenterRadii,
-                            semiMajorAxes, eccentricities, integratorSettings);
+            propagators::getDifferenceFullProblemWrtPatchedConicsTrajectory(
+                bodyMap, accelerationMap, nameBodiesTrajectory,
+                centralBody[0], bodyToPropagate, legTypeVector, variableVector, minimumPericenterRadii,
+            semiMajorAxes, eccentricities, integratorSettings);
 
     for( std::map< int, std::pair< Eigen::Vector6d, Eigen::Vector6d > >::iterator
          itr = differenceStateArrivalAndDeparturePerLeg.begin( );
-            itr != differenceStateArrivalAndDeparturePerLeg.end( ); itr++ ){
+         itr != differenceStateArrivalAndDeparturePerLeg.end( ); itr++ ){
 
         std::cout << "Departure body: " << nameBodiesTrajectory[itr->first] << "\n\n";
         std::cout << "Arrival body: " << nameBodiesTrajectory[itr->first + 1] << "\n\n";
@@ -283,7 +280,7 @@
     double initialTime = 0.0;
     double fixedStepSize = 1000.0;
     std::shared_ptr< numerical_integrators::IntegratorSettings< double > > integratorSettings =
-        std::make_shared < numerical_integrators::IntegratorSettings < > > ( numerical_integrators::rungeKutta4, initialTime, fixedStepSize);
+            std::make_shared < numerical_integrators::IntegratorSettings < > > ( numerical_integrators::rungeKutta4, initialTime, fixedStepSize);
 
 
 
@@ -292,18 +289,16 @@
     std::map< int, std::map< double, Eigen::Vector6d > > fullProblemResultForEachLeg;
 
     std::map< int, std::pair< Eigen::Vector6d, Eigen::Vector6d > > differenceStateArrivalAndDeparturePerLeg =
-<<<<<<< HEAD
-            propagators::getDifferenceFullProblemWrtPatchedConicsTrajectoryWith(bodyMap, accelerationMap, transferBodyTrajectory,
-=======
-            propagators::getDifferenceFullProblemWrtPatchedConicsTrajectory(bodyMap, accelerationMap, transferBodyTrajectory,
->>>>>>> fc1afcc9
-                               centralBody[0], bodyToPropagate, legTypeVector, variableVector, minimumPericenterRadii, semiMajorAxes, eccentricities,
-                               integratorSettings);
+            propagators::getDifferenceFullProblemWrtPatchedConicsTrajectory(
+                bodyMap, accelerationMap, transferBodyTrajectory,
+                centralBody[0], bodyToPropagate, legTypeVector, variableVector,
+            minimumPericenterRadii, semiMajorAxes, eccentricities,
+            integratorSettings );
 
 
     for( std::map< int, std::pair< Eigen::Vector6d, Eigen::Vector6d > >::iterator
          itr = differenceStateArrivalAndDeparturePerLeg.begin( );
-            itr != differenceStateArrivalAndDeparturePerLeg.end( ); itr++ ){
+         itr != differenceStateArrivalAndDeparturePerLeg.end( ); itr++ ){
 
         std::cout << "Departure body: " << nameBodiesAndManoeuvresTrajectory[itr->first] << "\n\n";
         std::cout << "Arrival body: " << nameBodiesAndManoeuvresTrajectory[itr->first + 1] << "\n\n";
