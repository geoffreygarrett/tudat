/*    Copyright (c) 2010-2018, Delft University of Technology
 *    All rigths reserved
 *
 *    This file is part of the Tudat. Redistribution and use in source and
 *    binary forms, with or without modification, are permitted exclusively
 *    under the terms of the Modified BSD license. You should have received
 *    a copy of the license with this file. If not, please or visit:
 *    http://tudat.tudelft.nl/LICENSE.
 *
 */

#ifndef TUDAT_ATMOSPHERE_MODEL_H
#define TUDAT_ATMOSPHERE_MODEL_H

#include <memory>

#include "Tudat/Mathematics/BasicMathematics/mathematicalConstants.h"
#include "Tudat/Astrodynamics/Aerodynamics/windModel.h"

namespace tudat
{
namespace aerodynamics
{

//! Enum of all the possible independent variables on which the atmosphere can depend.
/*!
 * Enum of all the possible independent variables on which the atmosphere can depend.
 */
enum AtmosphereIndependentVariables
{
    altitude_dependent_atmosphere = 0,
    longitude_dependent_atmosphere = 1,
    latitude_dependent_atmosphere = 2,
    time_dependent_atmosphere = 3
};

//! Enum of all the possible dependent variables that an atmosphere can describe.
/*!
 * Enum of all the possible dependent variables that an atmosphere can describe.
 */
enum AtmosphereDependentVariables
{
    density_dependent_atmosphere = 0,
    pressure_dependent_atmosphere = 1,
    temperature_dependent_atmosphere = 2,
    gas_constant_dependent_atmosphere = 3,
    specific_heat_ratio_dependent_atmosphere = 4,
    molar_mass_dependent_atmosphere = 5
};

//! Atmosphere model class.
/*!
 * Base class for all atmosphere models.
 * To keep the function generic for both reference atmospheres and standard
 * atmospheres, altitude, longitude, latitude, and time are inputs for all functions.
 */
class AtmosphereModel
{
public:

    //! Default destructor.
    /*!
    * Default destructor.
    */
    virtual ~AtmosphereModel( ) { }

    //! Get local density.
    /*!
    * Returns the local density parameter of the atmosphere in kg per meter^3.
    * \param altitude Altitude.
    * \param longitude Longitude.
    * \param latitude Latitude.
    * \param time Time.
    * \return Atmospheric density.
    */
    virtual double getDensity( const double altitude, const double longitude,
                               const double latitude, const double time ) = 0;

    //! Get local pressure.
    /*!
    * Returns the local pressure of the atmosphere parameter in Newton per meter^2.
    * \param altitude Altitude.
    * \param longitude Longitude.
    * \param latitude Latitude.
    * \param time Time.
    * \return Atmospheric pressure.
    */
    virtual double getPressure( const double altitude, const double longitude,
                                const double latitude, const double time ) = 0;

    //! Get local temperature.
    /*!
    * Returns the local temperature of the atmosphere parameter in Kelvin.
    * \param altitude Altitude.
    * \param longitude Longitude.
    * \param latitude Latitude.
    * \param time Time.
    * \return Atmospheric temperature.
    */
    virtual double getTemperature( const double altitude, const double longitude,
                                   const double latitude, const double time ) = 0;

    //! Get local speed of sound.
    /*!
    * Returns the local speed of sound of the atmosphere in m/s.
    * \param altitude Altitude.
    * \param longitude Longitude.
    * \param latitude Latitude.
    * \param time Time.
    * \return Atmospheric speed of sound.
    */
    virtual double getSpeedOfSound( const double altitude, const double longitude,
                                    const double latitude, const double time ) = 0;

    //! Function to retrieve the model describing the wind velocity vector of the atmosphere
    /*!
     * Function to retrieve the model describing the wind velocity vector of the atmosphere
     * \return Model describing the wind velocity vector of the atmosphere
     */
    std::shared_ptr< WindModel > getWindModel( )
    {
        return windModel_;
    }

    //! Function to set the model describing the wind velocity vector of the atmosphere
    /*!
     * Function to set the model describing the wind velocity vector of the atmosphere
     * \param windModel New model describing the wind velocity vector of the atmosphere
     */
    void setWindModel( const std::shared_ptr< WindModel > windModel )
    {
        windModel_ = windModel;
    }

protected:

    //! Model describing the wind velocity vector of the atmosphere
<<<<<<< HEAD
    std::shared_ptr< WindModel > windModel_;
=======
    boost::shared_ptr< WindModel > windModel_;

>>>>>>> b36c4c7e
private:

};

//! Typedef for shared-pointer to AtmosphereModel object.
typedef std::shared_ptr< AtmosphereModel > AtmosphereModelPointer;

} // namespace aerodynamics
} // namespace tudat

#endif // TUDAT_ATMOSPHERE_MODEL_H<|MERGE_RESOLUTION|>--- conflicted
+++ resolved
@@ -135,12 +135,8 @@
 protected:
 
     //! Model describing the wind velocity vector of the atmosphere
-<<<<<<< HEAD
     std::shared_ptr< WindModel > windModel_;
-=======
-    boost::shared_ptr< WindModel > windModel_;
 
->>>>>>> b36c4c7e
 private:
 
 };
