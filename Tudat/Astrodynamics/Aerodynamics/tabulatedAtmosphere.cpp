/*    Copyright (c) 2010-2018, Delft University of Technology
 *    All rigths reserved
 *
 *    This file is part of the Tudat. Redistribution and use in source and
 *    binary forms, with or without modification, are permitted exclusively
 *    under the terms of the Modified BSD license. You should have received
 *    a copy of the license with this file. If not, please or visit:
 *    http://tudat.tudelft.nl/LICENSE.
 *
 */

#include "Tudat/Astrodynamics/Aerodynamics/tabulatedAtmosphere.h"

#include <iostream>
#include <boost/make_shared.hpp>
#include "Tudat/InputOutput/matrixTextFileReader.h"

namespace tudat
{

namespace aerodynamics
{

using namespace interpolators;

//! Check uniqueness of input.
template< typename VariableType >
void checkVariableUniqueness( std::vector< VariableType > variables )
{
    // Sort variables
    std::sort( variables.begin( ), variables.end( ) );

    // Check uniqueness
    unsigned int numberOfUniqueElements = std::distance( variables.begin( ),
                                                         std::unique( variables.begin( ), variables.end( ) ) );

    // Give error in case of non-unique variables
    if ( numberOfUniqueElements != variables.size( ) )
    {
        throw std::runtime_error( "Error, in tabulated atmosphere. Duplicate entry in (in)dependent variables." );
    }
}

//! Function to create the interpolators based on the tabulated atmosphere files.
void TabulatedAtmosphere::createAtmosphereInterpolators( )
{
    // Check uniqueness
    checkVariableUniqueness< AtmosphereDependentVariables >( dependentVariables_ );
    checkVariableUniqueness< AtmosphereIndependentVariables >( independentVariables_ );

    // Retrieve number of dependent variables from user.
    unsigned int numberOfDependentVariables = dependentVariables_.size( );

    // Check that number of dependent variables does not exceed limit
    if ( numberOfDependentVariables > dependentVariablesDependency_.size( ) )
    {
        throw std::runtime_error( "Error, in tabulated atmosphere. Number of dependent variables exceeds current limit." );
    }

    // Check input consistency
    if ( independentVariables_.size( ) != 1 )
    {
        if ( atmosphereTableFile_.size( ) != numberOfDependentVariables )
        {
            throw std::runtime_error( "Error when creating tabulated atmosphere from file, "
                                      "number of specified dependent variables differs from file." );
        }

        // Retrieve number of independent variables from file.
        numberOfIndependentVariables_ = input_output::getNumberOfIndependentVariablesInCoefficientFile(
                    atmosphereTableFile_.at( 0 ) );

        // Check that number of independent variables does not exceed limit
        if ( ( numberOfIndependentVariables_ < 1 ) || ( numberOfIndependentVariables_ > 4 ) )
        {
            throw std::runtime_error( "Error when reading tabulated atmosphere from file, found " +
                                      std::to_string( numberOfIndependentVariables_ ) +
                                      " independent variables, up to 4 currently supported." );
        }

        // Check input consistency
        if ( independentVariables_.size( ) != numberOfIndependentVariables_ )
        {
            throw std::runtime_error( "Error when creating tabulated atmosphere from file, "
                                      "number of specified independent variables differs from file." );
        }
    }
    else
    {
        numberOfIndependentVariables_ = 1; // if only one independent variable is specified, only one file will
                                           // be provided, and it cannot be opened with the same function
    }

    // Get order of dependent variables
    for ( unsigned int i = 0; i < numberOfDependentVariables; i++ )
    {
        dependentVariablesDependency_.at( dependentVariables_.at( i ) ) = true;
        dependentVariableIndices_.at( dependentVariables_.at( i ) ) = i;
    }

    // Check that density, pressure and temperature are present
    if ( !( dependentVariablesDependency_.at( 0 ) || dependentVariablesDependency_.at( 1 ) ||
            dependentVariablesDependency_.at( 2 ) ) )
    {
        throw std::runtime_error( "Error, tabulated atmosphere must be initialized with at least "
                                  "density, pressure and temperature." );
    }

    // Assign values to default boundary handling methods
    if ( boundaryHandling_.empty( ) )
    {
        boundaryHandling_ = std::vector< BoundaryInterpolationType >( numberOfIndependentVariables_,
                                                                      use_boundary_value );
    }
    else
    {
        if ( boundaryHandling_.size( ) != numberOfIndependentVariables_ )
        {
            throw std::runtime_error( "Error, in tabulated atmosphere. Number of boundary handling methods provided does "
                                      "not match number of independent variables." );
        }
    }

    // Assign values to default extrapolation values
    if ( defaultExtrapolationValue_.empty( ) )
    {
        defaultExtrapolationValue_ = std::vector< std::vector< std::pair< double, double > > >(
                    numberOfDependentVariables, std::vector< std::pair< double, double > >(
                        numberOfIndependentVariables_, std::make_pair(
                            IdentityElement< double >::getAdditionIdentity( ),
                            IdentityElement< double >::getAdditionIdentity( ) ) ) );
    }
    else
    {
        if ( defaultExtrapolationValue_.size( ) != numberOfDependentVariables )
        {
            throw std::runtime_error( "Error, in tabulated atmosphere. Number of default extrapolation values provided "
                                      "does not match number of dependent variables." );
        }
    }

    // Create interpolators for variables requested by users, depending on the number of variables
    switch ( numberOfIndependentVariables_ )
    {
    case 1:
    {
        // Call approriate file reading function for 1 independent variables
        Eigen::MatrixXd tabulatedAtmosphereData = input_output::readMatrixFromFile( atmosphereTableFile_.at( 0 ), " \t", "%" );

        // Extract information on file size
        unsigned int numberOfColumnsInFile = tabulatedAtmosphereData.cols( );
        unsigned int numberOfRowsInFile = tabulatedAtmosphereData.rows( );

<<<<<<< HEAD
    cubicSplineInterpolationForDensity_
            = std::make_shared< CubicSplineInterpolatorDouble >( altitudeData_, densityData_ );
    cubicSplineInterpolationForPressure_
            = std::make_shared< CubicSplineInterpolatorDouble >( altitudeData_, pressureData_ );
    cubicSplineInterpolationForTemperature_
            = std::make_shared< CubicSplineInterpolatorDouble >( altitudeData_, temperatureData_ );
=======
        // Check whether data is present in the file.
        if ( numberOfRowsInFile < 1 || numberOfColumnsInFile < 1 )
        {
            std::string errorMessage = "Error, in tabulated atmosphere. The atmosphere table file " +
                    atmosphereTableFile_.at( 0 ) + " is empty";
            throw std::runtime_error( errorMessage );
        }
>>>>>>> 25c50397

        // Check whether number of dependent variables matches number of columns
        if ( numberOfDependentVariables != ( numberOfColumnsInFile - 1 ) )
        {
            throw std::runtime_error( "Error, in tabulated atmosphere. "
                                      "Number of specified dependent variables does not match file." );
        }

        // Assign sizes to vectors
        independentVariablesData_.resize( numberOfIndependentVariables_ );
        std::vector< std::vector< double > > dependentVariablesData;
        dependentVariablesData.resize( numberOfDependentVariables );

        // Extract variables from file
        for ( unsigned int i = 0; i < numberOfRowsInFile; i++ )
        {
            independentVariablesData_.at( 0 ).push_back( tabulatedAtmosphereData( i, 0 ) );
            for ( unsigned int j = 0; j < dependentVariablesDependency_.size( ); j++ )
            {
                if ( dependentVariablesDependency_.at( j ) )
                {
                    dependentVariablesData.at( dependentVariableIndices_.at( j ) ).push_back(
                                tabulatedAtmosphereData( i, dependentVariableIndices_.at( j ) + 1 ) );
                }
            }
        }

        // Create interpolators for density, pressure and temperature
        interpolatorForDensity_ = boost::make_shared< CubicSplineInterpolatorDouble >(
                    independentVariablesData_.at( 0 ), dependentVariablesData.at( dependentVariableIndices_.at( 0 ) ),
                    huntingAlgorithm, boundaryHandling_.at( 0 ), defaultExtrapolationValue_.at( dependentVariableIndices_.at( 0 ) ).at( 0 ) );
        interpolatorForPressure_ = boost::make_shared< CubicSplineInterpolatorDouble >(
                    independentVariablesData_.at( 0 ), dependentVariablesData.at( dependentVariableIndices_.at( 1 ) ),
                    huntingAlgorithm, boundaryHandling_.at( 0 ), defaultExtrapolationValue_.at( dependentVariableIndices_.at( 1 ) ).at( 0 ) );
        interpolatorForTemperature_ = boost::make_shared< CubicSplineInterpolatorDouble >(
                    independentVariablesData_.at( 0 ), dependentVariablesData.at( dependentVariableIndices_.at( 2 ) ),
                    huntingAlgorithm, boundaryHandling_.at( 0 ), defaultExtrapolationValue_.at( dependentVariableIndices_.at( 2 ) ).at( 0 ) );

        // Create remaining interpolators, if requested by user
        if ( dependentVariablesDependency_.at( 3 ) )
        {
            interpolatorForGasConstant_ = boost::make_shared< CubicSplineInterpolatorDouble >(
                        independentVariablesData_.at( 0 ), dependentVariablesData.at( dependentVariableIndices_.at( 3 ) ),
                        huntingAlgorithm, boundaryHandling_.at( 0 ), defaultExtrapolationValue_.at( dependentVariableIndices_.at( 3 ) ).at( 0 ) );
        }
        if ( dependentVariablesDependency_.at( 4 ) )
        {
            interpolatorForSpecificHeatRatio_ = boost::make_shared< CubicSplineInterpolatorDouble >(
                        independentVariablesData_.at( 0 ), dependentVariablesData.at( dependentVariableIndices_.at( 4 ) ),
                        huntingAlgorithm, boundaryHandling_.at( 0 ), defaultExtrapolationValue_.at( dependentVariableIndices_.at( 4 ) ).at( 0 ) );
        }
        if ( dependentVariablesDependency_.at( 5 ) )
        {
            interpolatorForMolarMass_ = boost::make_shared< CubicSplineInterpolatorDouble >(
                        independentVariablesData_.at( 0 ), dependentVariablesData.at( dependentVariableIndices_.at( 5 ) ),
                        huntingAlgorithm, boundaryHandling_.at( 0 ), defaultExtrapolationValue_.at( dependentVariableIndices_.at( 5 ) ).at( 0 ) );
        }
        break;
    }
    case 2:
    {
        createMultiDimensionalAtmosphereInterpolators< 2 >( );
        break;
    }
    case 3:
    {
        createMultiDimensionalAtmosphereInterpolators< 3 >( );
        break;
    }
    case 4:
    {
<<<<<<< HEAD
        cubicSplineInterpolationForSpecificHeatRatio_
            = std::make_shared< CubicSplineInterpolatorDouble >( altitudeData_, specificHeatRatioData_);
=======
        createMultiDimensionalAtmosphereInterpolators< 4 >( );
        break;
>>>>>>> 25c50397
    }
    }
}

//! Create interpolators for specified dependent variables, taking into consideration the number
//! of independent variables (which is greater than one).
template< unsigned int NumberOfIndependentVariables >
void TabulatedAtmosphere::createMultiDimensionalAtmosphereInterpolators( )
{
    // Call approriate file reading function for N independent variables
    std::pair< std::vector< boost::multi_array< double, static_cast< size_t >( NumberOfIndependentVariables ) > >,
            std::vector< std::vector< double > > > tabulatedAtmosphereData;

    // Extract data
    tabulatedAtmosphereData = input_output::readTabulatedAtmosphere< NumberOfIndependentVariables >( atmosphereTableFile_ );

    // Assign independent variables
    independentVariablesData_ = tabulatedAtmosphereData.second;

    // Create interpolators for density, pressure and temperature
    interpolatorForDensity_ =
            boost::make_shared< MultiLinearInterpolator< double, double, NumberOfIndependentVariables > >(
                independentVariablesData_, tabulatedAtmosphereData.first.at( dependentVariableIndices_.at( 0 ) ),
                huntingAlgorithm, boundaryHandling_, defaultExtrapolationValue_.at( dependentVariableIndices_.at( 0 ) ) );
    interpolatorForPressure_ =
            boost::make_shared< MultiLinearInterpolator< double, double, NumberOfIndependentVariables > >(
                independentVariablesData_, tabulatedAtmosphereData.first.at( dependentVariableIndices_.at( 1 ) ),
                huntingAlgorithm, boundaryHandling_, defaultExtrapolationValue_.at( dependentVariableIndices_.at( 1 ) ) );
    interpolatorForTemperature_ =
            boost::make_shared< MultiLinearInterpolator< double, double, NumberOfIndependentVariables > >(
                independentVariablesData_, tabulatedAtmosphereData.first.at( dependentVariableIndices_.at( 2 ) ),
                huntingAlgorithm, boundaryHandling_, defaultExtrapolationValue_.at( dependentVariableIndices_.at( 2 ) ) );

    // Create remaining interpolators, if requested by user
    if ( dependentVariablesDependency_.at( 3 ) )
    {
        interpolatorForGasConstant_ =
                boost::make_shared< MultiLinearInterpolator< double, double, NumberOfIndependentVariables > >(
                    independentVariablesData_, tabulatedAtmosphereData.first.at( dependentVariableIndices_.at( 3 ) ),
                    huntingAlgorithm, boundaryHandling_, defaultExtrapolationValue_.at( dependentVariableIndices_.at( 3 ) ) );
    }
    if ( dependentVariablesDependency_.at( 4 ) )
    {
        interpolatorForSpecificHeatRatio_ =
                boost::make_shared< MultiLinearInterpolator< double, double, NumberOfIndependentVariables > >(
                    independentVariablesData_, tabulatedAtmosphereData.first.at( dependentVariableIndices_.at( 4 ) ),
                    huntingAlgorithm, boundaryHandling_, defaultExtrapolationValue_.at( dependentVariableIndices_.at( 4 ) ) );
    }
    if ( dependentVariablesDependency_.at( 5 ) )
    {
<<<<<<< HEAD
        cubicSplineInterpolationForGasConstant_
            = std::make_shared< CubicSplineInterpolatorDouble >( altitudeData_, gasConstantData_);
=======
        interpolatorForMolarMass_ =
                boost::make_shared< MultiLinearInterpolator< double, double, NumberOfIndependentVariables > >(
                    independentVariablesData_, tabulatedAtmosphereData.first.at( dependentVariableIndices_.at( 5 ) ),
                    huntingAlgorithm, boundaryHandling_, defaultExtrapolationValue_.at( dependentVariableIndices_.at( 5 ) ) );
>>>>>>> 25c50397
    }
}

} // namespace aerodynamics

} // namespace tudat<|MERGE_RESOLUTION|>--- conflicted
+++ resolved
@@ -151,14 +151,7 @@
         unsigned int numberOfColumnsInFile = tabulatedAtmosphereData.cols( );
         unsigned int numberOfRowsInFile = tabulatedAtmosphereData.rows( );
 
-<<<<<<< HEAD
-    cubicSplineInterpolationForDensity_
-            = std::make_shared< CubicSplineInterpolatorDouble >( altitudeData_, densityData_ );
-    cubicSplineInterpolationForPressure_
-            = std::make_shared< CubicSplineInterpolatorDouble >( altitudeData_, pressureData_ );
-    cubicSplineInterpolationForTemperature_
-            = std::make_shared< CubicSplineInterpolatorDouble >( altitudeData_, temperatureData_ );
-=======
+
         // Check whether data is present in the file.
         if ( numberOfRowsInFile < 1 || numberOfColumnsInFile < 1 )
         {
@@ -166,7 +159,6 @@
                     atmosphereTableFile_.at( 0 ) + " is empty";
             throw std::runtime_error( errorMessage );
         }
->>>>>>> 25c50397
 
         // Check whether number of dependent variables matches number of columns
         if ( numberOfDependentVariables != ( numberOfColumnsInFile - 1 ) )
@@ -195,32 +187,32 @@
         }
 
         // Create interpolators for density, pressure and temperature
-        interpolatorForDensity_ = boost::make_shared< CubicSplineInterpolatorDouble >(
+        interpolatorForDensity_ = std::make_shared< CubicSplineInterpolatorDouble >(
                     independentVariablesData_.at( 0 ), dependentVariablesData.at( dependentVariableIndices_.at( 0 ) ),
                     huntingAlgorithm, boundaryHandling_.at( 0 ), defaultExtrapolationValue_.at( dependentVariableIndices_.at( 0 ) ).at( 0 ) );
-        interpolatorForPressure_ = boost::make_shared< CubicSplineInterpolatorDouble >(
+        interpolatorForPressure_ = std::make_shared< CubicSplineInterpolatorDouble >(
                     independentVariablesData_.at( 0 ), dependentVariablesData.at( dependentVariableIndices_.at( 1 ) ),
                     huntingAlgorithm, boundaryHandling_.at( 0 ), defaultExtrapolationValue_.at( dependentVariableIndices_.at( 1 ) ).at( 0 ) );
-        interpolatorForTemperature_ = boost::make_shared< CubicSplineInterpolatorDouble >(
+        interpolatorForTemperature_ = std::make_shared< CubicSplineInterpolatorDouble >(
                     independentVariablesData_.at( 0 ), dependentVariablesData.at( dependentVariableIndices_.at( 2 ) ),
                     huntingAlgorithm, boundaryHandling_.at( 0 ), defaultExtrapolationValue_.at( dependentVariableIndices_.at( 2 ) ).at( 0 ) );
 
         // Create remaining interpolators, if requested by user
         if ( dependentVariablesDependency_.at( 3 ) )
         {
-            interpolatorForGasConstant_ = boost::make_shared< CubicSplineInterpolatorDouble >(
+            interpolatorForGasConstant_ = std::make_shared< CubicSplineInterpolatorDouble >(
                         independentVariablesData_.at( 0 ), dependentVariablesData.at( dependentVariableIndices_.at( 3 ) ),
                         huntingAlgorithm, boundaryHandling_.at( 0 ), defaultExtrapolationValue_.at( dependentVariableIndices_.at( 3 ) ).at( 0 ) );
         }
         if ( dependentVariablesDependency_.at( 4 ) )
         {
-            interpolatorForSpecificHeatRatio_ = boost::make_shared< CubicSplineInterpolatorDouble >(
+            interpolatorForSpecificHeatRatio_ = std::make_shared< CubicSplineInterpolatorDouble >(
                         independentVariablesData_.at( 0 ), dependentVariablesData.at( dependentVariableIndices_.at( 4 ) ),
                         huntingAlgorithm, boundaryHandling_.at( 0 ), defaultExtrapolationValue_.at( dependentVariableIndices_.at( 4 ) ).at( 0 ) );
         }
         if ( dependentVariablesDependency_.at( 5 ) )
         {
-            interpolatorForMolarMass_ = boost::make_shared< CubicSplineInterpolatorDouble >(
+            interpolatorForMolarMass_ = std::make_shared< CubicSplineInterpolatorDouble >(
                         independentVariablesData_.at( 0 ), dependentVariablesData.at( dependentVariableIndices_.at( 5 ) ),
                         huntingAlgorithm, boundaryHandling_.at( 0 ), defaultExtrapolationValue_.at( dependentVariableIndices_.at( 5 ) ).at( 0 ) );
         }
@@ -238,14 +230,11 @@
     }
     case 4:
     {
-<<<<<<< HEAD
-        cubicSplineInterpolationForSpecificHeatRatio_
-            = std::make_shared< CubicSplineInterpolatorDouble >( altitudeData_, specificHeatRatioData_);
-=======
         createMultiDimensionalAtmosphereInterpolators< 4 >( );
         break;
->>>>>>> 25c50397
-    }
+    }
+    default:
+        throw std::runtime_error( "Error, multi-dimensional atmosphere with N>4 not yet implemented" );
     }
 }
 
@@ -266,15 +255,15 @@
 
     // Create interpolators for density, pressure and temperature
     interpolatorForDensity_ =
-            boost::make_shared< MultiLinearInterpolator< double, double, NumberOfIndependentVariables > >(
+            std::make_shared< MultiLinearInterpolator< double, double, NumberOfIndependentVariables > >(
                 independentVariablesData_, tabulatedAtmosphereData.first.at( dependentVariableIndices_.at( 0 ) ),
                 huntingAlgorithm, boundaryHandling_, defaultExtrapolationValue_.at( dependentVariableIndices_.at( 0 ) ) );
     interpolatorForPressure_ =
-            boost::make_shared< MultiLinearInterpolator< double, double, NumberOfIndependentVariables > >(
+            std::make_shared< MultiLinearInterpolator< double, double, NumberOfIndependentVariables > >(
                 independentVariablesData_, tabulatedAtmosphereData.first.at( dependentVariableIndices_.at( 1 ) ),
                 huntingAlgorithm, boundaryHandling_, defaultExtrapolationValue_.at( dependentVariableIndices_.at( 1 ) ) );
     interpolatorForTemperature_ =
-            boost::make_shared< MultiLinearInterpolator< double, double, NumberOfIndependentVariables > >(
+            std::make_shared< MultiLinearInterpolator< double, double, NumberOfIndependentVariables > >(
                 independentVariablesData_, tabulatedAtmosphereData.first.at( dependentVariableIndices_.at( 2 ) ),
                 huntingAlgorithm, boundaryHandling_, defaultExtrapolationValue_.at( dependentVariableIndices_.at( 2 ) ) );
 
@@ -282,28 +271,23 @@
     if ( dependentVariablesDependency_.at( 3 ) )
     {
         interpolatorForGasConstant_ =
-                boost::make_shared< MultiLinearInterpolator< double, double, NumberOfIndependentVariables > >(
+                std::make_shared< MultiLinearInterpolator< double, double, NumberOfIndependentVariables > >(
                     independentVariablesData_, tabulatedAtmosphereData.first.at( dependentVariableIndices_.at( 3 ) ),
                     huntingAlgorithm, boundaryHandling_, defaultExtrapolationValue_.at( dependentVariableIndices_.at( 3 ) ) );
     }
     if ( dependentVariablesDependency_.at( 4 ) )
     {
         interpolatorForSpecificHeatRatio_ =
-                boost::make_shared< MultiLinearInterpolator< double, double, NumberOfIndependentVariables > >(
+                std::make_shared< MultiLinearInterpolator< double, double, NumberOfIndependentVariables > >(
                     independentVariablesData_, tabulatedAtmosphereData.first.at( dependentVariableIndices_.at( 4 ) ),
                     huntingAlgorithm, boundaryHandling_, defaultExtrapolationValue_.at( dependentVariableIndices_.at( 4 ) ) );
     }
     if ( dependentVariablesDependency_.at( 5 ) )
     {
-<<<<<<< HEAD
-        cubicSplineInterpolationForGasConstant_
-            = std::make_shared< CubicSplineInterpolatorDouble >( altitudeData_, gasConstantData_);
-=======
         interpolatorForMolarMass_ =
-                boost::make_shared< MultiLinearInterpolator< double, double, NumberOfIndependentVariables > >(
+                std::make_shared< MultiLinearInterpolator< double, double, NumberOfIndependentVariables > >(
                     independentVariablesData_, tabulatedAtmosphereData.first.at( dependentVariableIndices_.at( 5 ) ),
                     huntingAlgorithm, boundaryHandling_, defaultExtrapolationValue_.at( dependentVariableIndices_.at( 5 ) ) );
->>>>>>> 25c50397
     }
 }
 
