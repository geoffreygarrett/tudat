--- conflicted
+++ resolved
@@ -83,13 +83,8 @@
     std::map< std::string, std::vector< std::shared_ptr< AccelerationSettings > > > accelerationsOfVehicle;
     accelerationsOfVehicle[ "Vehicle" ].push_back( std::make_shared< ThrustAccelerationSettings >(
                                                        std::make_shared< CustomThrustDirectionSettings >(
-<<<<<<< HEAD
                                                            [ & ]( const double ){ return thrustDirection; } ),
-                                                       std::make_shared< ConstantThrustEngineSettings >(
-=======
-                                                           [&]( const double ){ return thrustDirection; } ),
                                                        std::make_shared< ConstantThrustMagnitudeSettings >(
->>>>>>> 37963b04
                                                            thrustMagnitude, specificImpulse ) ) );
 
     accelerationMap[ "Vehicle" ] = accelerationsOfVehicle;
@@ -248,13 +243,8 @@
         {
             accelerationsOfVehicle[ "Vehicle" ].push_back( std::make_shared< ThrustAccelerationSettings >(
                                                                std::make_shared< CustomThrustDirectionSettings >(
-<<<<<<< HEAD
                                                                    [ & ]( const double ){ return thrustDirection; } ),
-                                                               std::make_shared< FromBodyThrustEngineSettings >(
-=======
-                                                                   [&]( const double ){ return thrustDirection; } ),
                                                                std::make_shared< FromBodyThrustMagnitudeSettings >(
->>>>>>> 37963b04
                                                                    1, "" ) ) );
             accelerationMap[ "Vehicle" ] = accelerationsOfVehicle;
             break;
@@ -263,13 +253,8 @@
         {
             accelerationsOfVehicle[ "Vehicle" ].push_back( std::make_shared< ThrustAccelerationSettings >(
                                                                std::make_shared< CustomThrustDirectionSettings >(
-<<<<<<< HEAD
                                                                    [ & ]( const double ){ return thrustDirection; } ),
-                                                               std::make_shared< FromBodyThrustEngineSettings >(
-=======
-                                                                   [&]( const double ){ return thrustDirection; } ),
                                                                std::make_shared< FromBodyThrustMagnitudeSettings >(
->>>>>>> 37963b04
                                                                    0, "Engine1" ) ) );
             accelerationMap[ "Vehicle" ] = accelerationsOfVehicle;
             break;
@@ -278,13 +263,8 @@
         {
             accelerationsOfVehicle[ "Vehicle" ].push_back( std::make_shared< ThrustAccelerationSettings >(
                                                                std::make_shared< CustomThrustDirectionSettings >(
-<<<<<<< HEAD
                                                                    [ & ]( const double ){ return thrustDirection; } ),
-                                                               std::make_shared< FromBodyThrustEngineSettings >(
-=======
-                                                                   [&]( const double ){ return thrustDirection; } ),
                                                                std::make_shared< FromBodyThrustMagnitudeSettings >(
->>>>>>> 37963b04
                                                                    0, "Engine2" ) ) );
             accelerationMap[ "Vehicle" ] = accelerationsOfVehicle;
             break;
@@ -293,23 +273,13 @@
         {
             accelerationsOfVehicle[ "Vehicle" ].push_back( std::make_shared< ThrustAccelerationSettings >(
                                                                std::make_shared< CustomThrustDirectionSettings >(
-<<<<<<< HEAD
                                                                    [ & ](  const double  ){ return thrustDirection; } ),
-                                                               std::make_shared< FromBodyThrustEngineSettings >(
+                                                               std::make_shared< FromBodyThrustMagnitudeSettings >(
                                                                    0, "Engine1" ) ) );
             accelerationsOfVehicle[ "Vehicle" ].push_back( std::make_shared< ThrustAccelerationSettings >(
                                                                std::make_shared< CustomThrustDirectionSettings >(
                                                                    [ & ](  const double  ){ return thrustDirection; } ),
-                                                               std::make_shared< FromBodyThrustEngineSettings >(
-=======
-                                                                   [&](  const double  ){ return thrustDirection; } ),
                                                                std::make_shared< FromBodyThrustMagnitudeSettings >(
-                                                                   0, "Engine1" ) ) );
-            accelerationsOfVehicle[ "Vehicle" ].push_back( std::make_shared< ThrustAccelerationSettings >(
-                                                               std::make_shared< CustomThrustDirectionSettings >(
-                                                                   [&](  const double  ){ return thrustDirection; } ),
-                                                               std::make_shared< FromBodyThrustMagnitudeSettings >(
->>>>>>> 37963b04
                                                                    0, "Engine2" ) ) );
             accelerationMap[ "Vehicle" ] = accelerationsOfVehicle;
             break;
@@ -1855,15 +1825,9 @@
 
         std::shared_ptr< ThrustDirectionGuidanceSettings > thrustDirectionGuidanceSettings =
                 std::make_shared< MeeCostateBasedThrustDirectionSettings >(
-<<<<<<< HEAD
                     "Asterix", "Earth", [ & ]( const double ){ return costates; } );
-        std::shared_ptr< ThrustEngineSettings > thrustMagnitudeSettings =
-                std::make_shared< ConstantThrustEngineSettings >( 1.0E4, 30000.0 );
-=======
-                    "Asterix", "Earth", [&]( const double ){ return costates; } );
         std::shared_ptr< ThrustMagnitudeSettings > thrustMagnitudeSettings =
                 std::make_shared< ConstantThrustMagnitudeSettings >( 1.0E4, 30000.0 );
->>>>>>> 37963b04
 
         accelerationsOfAsterix[ "Asterix" ].push_back(
                     std::make_shared< ThrustAccelerationSettings >(
