--- conflicted
+++ resolved
@@ -184,12 +184,7 @@
         std::pair< std::map< std::pair< int, int >, boost::shared_ptr< ObservationPartial< 1 > > >,
                 boost::shared_ptr< PositionPartialScaling > > fullAnalyticalPartialSet =
                 observationPartialCreator->createObservationPartials(
-<<<<<<< HEAD
-                    one_way_range, boost::assign::list_of( linkEnds ), bodyMap, parametersToEstimate,
-                    getLightTimeCorrectionsList< double, double, 1 >( oneWayRangeModelMap ) ).begin( )->second;
-=======
                     one_way_range, oneWayRangeModelMap, bodyMap, parametersToEstimate ).begin( )->second;
->>>>>>> e70473bf
 
         boost::shared_ptr< PositionPartialScaling > positionPartialScaler = fullAnalyticalPartialSet.second;
 
