--- conflicted
+++ resolved
@@ -89,7 +89,6 @@
 
 }
 
-<<<<<<< HEAD
 //! Function to identify the type of a mass rate model.
 AvailableMassRateModels getMassRateModelType(
         const boost::shared_ptr< MassRateModel > massRateModel )
@@ -111,7 +110,6 @@
     return massRateType;
 }
 
-=======
 //! Function to get all acceleration models of a given type from a list of models
 std::vector< boost::shared_ptr< AccelerationModel3d > > getAccelerationModelsOfType(
         const std::vector< boost::shared_ptr< AccelerationModel3d > >& fullList,
@@ -127,7 +125,6 @@
     }
     return accelerationList;
 }
->>>>>>> 3e0a8ca2
 
 } // namespace basic_astrodynamics
 
