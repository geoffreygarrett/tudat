--- conflicted
+++ resolved
@@ -18,13 +18,9 @@
 #include <Eigen/Core>
 #include <Eigen/Geometry>
 
-<<<<<<< HEAD
 #include <functional>
 #include <memory>
-=======
-#include <boost/function.hpp>
-#include <boost/shared_ptr.hpp>
->>>>>>> 25c50397
+
 
 namespace tudat
 {
@@ -83,11 +79,7 @@
  *  \return Altitude above body shape.
  */
 double getAltitudeFromNonBodyFixedPosition(
-<<<<<<< HEAD
         const std::shared_ptr< BodyShapeModel > bodyShapeModel,
-=======
-        const boost::shared_ptr< BodyShapeModel > bodyShapeModel,
->>>>>>> 25c50397
         const Eigen::Vector3d& position,
         const Eigen::Vector3d& bodyPosition,
         const Eigen::Quaterniond& toBodyFixedFrame );
@@ -109,7 +101,6 @@
  *  \return Altitude above body shape.
  */
 double getAltitudeFromNonBodyFixedPositionFunctions(
-<<<<<<< HEAD
         const std::shared_ptr< BodyShapeModel > bodyShapeModel,
         const Eigen::Vector3d& position,
         const std::function< Eigen::Vector3d( ) > bodyPositionFunction,
@@ -117,15 +108,7 @@
 
 
 } // namespace basic_astrodynamics
-=======
-        const boost::shared_ptr< BodyShapeModel > bodyShapeModel,
-        const Eigen::Vector3d& position,
-        const boost::function< Eigen::Vector3d( ) > bodyPositionFunction,
-        const boost::function< Eigen::Quaterniond( ) > toBodyFixedFrameFunction );
 
-} // namespace basic_astrodynamics
-
->>>>>>> 25c50397
 } // namespace tudat
 
 #endif // TUDAT_BODYSHAPEMODEL_H