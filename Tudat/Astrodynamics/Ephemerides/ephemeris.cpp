/*    Copyright (c) 2010-2018, Delft University of Technology
 *    All rigths reserved
 *
 *    This file is part of the Tudat. Redistribution and use in source and
 *    binary forms, with or without modification, are permitted exclusively
 *    under the terms of the Modified BSD license. You should have received
 *    a copy of the license with this file. If not, please or visit:
 *    http://tudat.tudelft.nl/LICENSE.
 */

#include "Tudat/Astrodynamics/Ephemerides/ephemeris.h"

namespace tudat
{

namespace ephemerides
{

<<<<<<< HEAD
=======

>>>>>>> b07aff0b
//! Get relative state from body state function and central body state function
Eigen::Vector6d getDifferenceBetweenStates(
        const std::function< Eigen::Vector6d( const double ) > stateFunction,
        const std::function< Eigen::Vector6d( const double ) > centralBodyStateFunction,
        const double time )
{
    return stateFunction( time ) - centralBodyStateFunction( time );
}

//! Get state from ephemeris, with state scalar as template type (double specialization).
template<  >
Eigen::Matrix< double, 6, 1 > Ephemeris::getTemplatedStateFromEphemeris( const double& time )
{
    return getCartesianState( time );
}

//! Get state from ephemeris, with state scalar as template type (long double specialization).
template<  >
Eigen::Matrix< long double, 6, 1 > Ephemeris::getTemplatedStateFromEphemeris( const double& time )
{
    return getCartesianLongState( time );
}

//! Get state from ephemeris, with state scalar as template type (double specialization with Time input).
template<  >
Eigen::Matrix< double, 6, 1 > Ephemeris::getTemplatedStateFromEphemeris( const Time& time )
{
    return getCartesianStateFromExtendedTime( time );
}

//! Get state from ephemeris, with state scalar as template type (long double specialization with Time input).
template<  >
Eigen::Matrix< long double, 6, 1 > Ephemeris::getTemplatedStateFromEphemeris( const Time& time )
{
    return getCartesianLongStateFromExtendedTime( time );
}

//! Function to compute the relative state from two state functions.
void getRelativeState(
        Eigen::Vector6d& relativeState,
        const std::function< Eigen::Vector6d( ) > stateFunctionOfBody,
        const std::function< Eigen::Vector6d( ) > stateFunctionOfCentralBody )
{
    relativeState = stateFunctionOfBody( ) - stateFunctionOfCentralBody( );
}

} // namespace ephemerides

} // namespace tudat
<|MERGE_RESOLUTION|>--- conflicted
+++ resolved
@@ -16,10 +16,7 @@
 namespace ephemerides
 {
 
-<<<<<<< HEAD
-=======
 
->>>>>>> b07aff0b
 //! Get relative state from body state function and central body state function
 Eigen::Vector6d getDifferenceBetweenStates(
         const std::function< Eigen::Vector6d( const double ) > stateFunction,
