--- conflicted
+++ resolved
@@ -1,454 +1,415 @@
-/*    Copyright (c) 2010-2015, Delft University of Technology
- *    All rights reserved.
- *
- *    Redistribution and use in source and binary forms, with or without modification, are
- *    permitted provided that the following conditions are met:
- *      - Redistributions of source code must retain the above copyright notice, this list of
- *        conditions and the following disclaimer.
- *      - Redistributions in binary form must reproduce the above copyright notice, this list of
- *        conditions and the following disclaimer in the documentation and/or other materials
- *        provided with the distribution.
- *      - Neither the name of the Delft University of Technology nor the names of its contributors
- *        may be used to endorse or promote products derived from this software without specific
- *        prior written permission.
- *
- *    THIS SOFTWARE IS PROVIDED BY THE COPYRIGHT HOLDERS AND CONTRIBUTORS "AS IS" AND ANY EXPRESS
- *    OR IMPLIED WARRANTIES, INCLUDING, BUT NOT LIMITED TO, THE IMPLIED WARRANTIES OF
- *    MERCHANTABILITY AND FITNESS FOR A PARTICULAR PURPOSE ARE DISCLAIMED. IN NO EVENT SHALL THE
- *    COPYRIGHT HOLDER OR CONTRIBUTORS BE LIABLE FOR ANY DIRECT, INDIRECT, INCIDENTAL, SPECIAL,
- *    EXEMPLARY, OR CONSEQUENTIAL DAMAGES (INCLUDING, BUT NOT LIMITED TO, PROCUREMENT OF SUBSTITUTE
- *    GOODS OR SERVICES; LOSS OF USE, DATA, OR PROFITS; OR BUSINESS INTERRUPTION) HOWEVER CAUSED
- *    AND ON ANY THEORY OF LIABILITY, WHETHER IN CONTRACT, STRICT LIABILITY, OR TORT (INCLUDING
- *    NEGLIGENCE OR OTHERWISE) ARISING IN ANY WAY OUT OF THE USE OF THIS SOFTWARE, EVEN IF ADVISED
- *    OF THE POSSIBILITY OF SUCH DAMAGE.
- *
- *    Changelog
- *      YYMMDD    Author            Comment
- *      121017    E. Dekens         Code created.
- *      121022    K. Kumar          Added wrapper class for general spherical harmonics.
- *      121105    K. Kumar          Simplified wrapper class for general spherical harmonics,
- *                                  renamed file, and merged content from other files.
- *      121210    D. Dirkx          Simplified class by removing template parameters.
- *      130224    K. Kumar          Updated include guard name; corrected Doxygen errors.
- *
- *    References
- *      Heiskanen, W.A., Moritz, H. Physical geodesy. Freeman, 1967.
- *
- *    Notes
- *      The class implementation currently only wraps the geodesy-normalized free function to
- *      compute the gravitational acceleration. Maybe in future, using an enum, the user can be
- *      given the choice of the free function to wrap.
- *
- */
-
-#ifndef TUDAT_SPHERICAL_HARMONICS_GRAVITY_MODEL_H
-#define TUDAT_SPHERICAL_HARMONICS_GRAVITY_MODEL_H
-
-#include <iomanip>
-
-#include <boost/function.hpp>
-#include <boost/lambda/lambda.hpp>
-#include <boost/shared_ptr.hpp>
-#include <boost/make_shared.hpp>
-
-#include <Eigen/Core>
-#include <Eigen/Geometry>
-
-#include "Tudat/Astrodynamics/BasicAstrodynamics/accelerationModel.h"
-#include "Tudat/Astrodynamics/Gravitation/sphericalHarmonicsGravityModelBase.h"
-#include "Tudat/Mathematics/BasicMathematics/sphericalHarmonics.h"
-
-namespace tudat
-{
-namespace gravitation
-{
-
-//! Compute gravitational acceleration due to multiple spherical harmonics terms, defined using
-//! geodesy-normalization.
-/*!
- * This function computes the acceleration caused by gravitational spherical harmonics, with the
- * coefficients expressed using a geodesy-normalization. This acceleration is the summation of all
- * harmonic terms from degree and order zero, up to a user-specified highest degree and order. The
- * harmonic coefficients for the function must be provided in geodesy-normalized format. This
- * geodesy-normalization is defined as:
- * \f{eqnarray*}{
- *     \bar{ C }_{ n, m } = \Pi_{ n, m } C_{ n, m } \\
- *     \bar{ S }_{ n, m } = \Pi_{ n, m } S_{ n, m }
- * \f}
- * in which \f$ \bar{ C }_{ n, m } \f$ and \f$ \bar{ S }_{ n, m } \f$ are a geodesy-normalized
- * cosine and sine harmonic coefficient respectively (of degree \f$ n \f$ and order \f$ m \f$). The
- * unnormalized harmonic coefficients are represented by \f$ C_{ n, m } \f$ and \f$ S_{ n, m } \f$.
- * The normalization factor \f$ \Pi_{ n, m } \f$ is given by Heiskanen & Moritz [1967] as:
- * \f[
- *     \Pi_{ n, m } = \sqrt{ \frac{ ( n + m )! }{ ( 2 - \delta_{ 0, m } ) ( 2 n + 1 ) ( n - m )! } }
- * \f]
- * in which \f$ n \f$ is the degree, \f$ m \f$ is the order and \f$ \delta_{ 0, m } \f$ is the
- * Kronecker delta.
- * \param positionOfBodySubjectToAcceleration Cartesian position vector with respect to the
- *          reference frame that is associated with the harmonic coefficients.
- *          The order is important!
- *          position( 0 ) = x coordinate [m],
- *          position( 1 ) = y coordinate [m],
- *          position( 2 ) = z coordinate [m].
- * \param gravitationalParameter Gravitational parameter associated with the spherical harmonics
- *          [m^3 s^-2].
- * \param equatorialRadius Reference radius of the spherical harmonics [m].
- * \param cosineHarmonicCoefficients Matrix with <B>geodesy-normalized</B> cosine harmonic
- *          coefficients. The row index indicates the degree and the column index indicates the order
- *          of coefficients.
- * \param sineHarmonicCoefficients Matrix with <B>geodesy-normalized</B> sine harmonic coefficients.
- *          The row index indicates the degree and the column index indicates the order of
- *          coefficients. The matrix must be equal in size to cosineHarmonicCoefficients.
- * \param sphericalHarmonicsCache Cache object for computing/retrieving repeated terms in spherical harmonics potential
- *          gradient calculation.
- * \return Cartesian acceleration vector resulting from the summation of all harmonic terms.
- *           The order is important!
- *           acceleration( 0 ) = x acceleration [m s^-2],
- *           acceleration( 1 ) = y acceleration [m s^-2],
- *           acceleration( 2 ) = z acceleration [m s^-2].
- */
-Eigen::Vector3d computeGeodesyNormalizedGravitationalAccelerationSum(
-        const Eigen::Vector3d& positionOfBodySubjectToAcceleration,
-        const double gravitationalParameter,
-        const double equatorialRadius,
-        const Eigen::MatrixXd& cosineHarmonicCoefficients,
-        const Eigen::MatrixXd& sineHarmonicCoefficients,
-        boost::shared_ptr< basic_mathematics::SphericalHarmonicsCache > sphericalHarmonicsCache );
-
-//! Compute gravitational acceleration due to single spherical harmonics term.
-/*!
- * This function computes the acceleration caused by a single gravitational spherical harmonics
- * term, with the coefficients expressed using a geodesy-normalization. The harmonic coefficients
- * for the function must be provided in geodesy-normalized format. This geodesy-normalization is
- * defined as:
- * \f{eqnarray*}{
- *     \bar{ C }_{ n, m } = \Pi_{ n, m } C_{ n, m } \\
- *     \bar{ S }_{ n, m } = \Pi_{ n, m } S_{ n, m }
- * \f}
- * in which \f$ \bar{ C }_{ n, m } \f$ and \f$ \bar{ S }_{ n, m } \f$ are a geodesy-normalized
- * cosine and sine harmonic coefficient respectively (of degree \f$ n \f$ and order \f$ m \f$). The
- * unnormalized harmonic coefficients are represented by \f$ C_{ n, m } \f$ and \f$ S_{ n, m } \f$.
- * The normalization factor \f$ \Pi_{ n, m } \f$ is given by Heiskanen & Moritz [1967] as:
- * \f[
- *     \Pi_{ n, m } = \sqrt{ \frac{ ( n + m )! }{ ( 2 - \delta_{ 0, m } ) ( 2 n + 1 ) ( n - m )! } }
- * \f]
- * in which \f$ n \f$ is the degree, \f$ m \f$ is the order and \f$ \delta_{ 0, m } \f$ is the
- * Kronecker delta.
- * \param positionOfBodySubjectToAcceleration Cartesian position vector with respect to the
- *          reference frame that is associated with the harmonic coefficients.
- *          The order is important!
- *          position( 0 ) = x coordinate [m],
- *          position( 1 ) = y coordinate [m],
- *          position( 2 ) = z coordinate [m].
- * \param degree Degree of the harmonic term.
- * \param order Order of the harmonic term.
- *  * \param cosineHarmonicCoefficient <B>Geodesy-normalized</B> cosine harmonic
- *          coefficient.
- * \param sineHarmonicCoefficient <B>Geodesy-normalized</B> sine harmonic coefficient.
- * \param gravitationalParameter Gravitational parameter associated with the spherical harmonic
- *          [m^3 s^-2].
- * \param equatorialRadius Reference radius of the spherical harmonic [m].
- * \param sphericalHarmonicsCache Cache object for computing/retrieving repeated terms in spherical harmonics potential
- *          gradient calculation.
- * \return Cartesian acceleration vector resulting from the spherical harmonic term.
- *           The order is important!
- *           acceleration( 0 ) = x acceleration [m s^-2],
- *           acceleration( 1 ) = y acceleration [m s^-2],
- *           acceleration( 2 ) = z acceleration [m s^-2].
- */
-Eigen::Vector3d computeSingleGeodesyNormalizedGravitationalAcceleration(
-        const Eigen::Vector3d& positionOfBodySubjectToAcceleration,
-        const double gravitationalParameter,
-        const double equatorialRadius,
-        const int degree,
-        const int order,
-        const double cosineHarmonicCoefficient,
-        const double sineHarmonicCoefficient,
-        boost::shared_ptr< basic_mathematics::SphericalHarmonicsCache > sphericalHarmonicsCache );
-
-//! Template class for general spherical harmonics gravitational acceleration model.
-/*!
- * This templated class implements a general spherical harmonics gravitational acceleration model.
- * The acceleration computed with this class is based on the geodesy-normalization described by
- * (Heiskanen & Moritz, 1967), implemented in the
- * computeGeodesyNormalizedGravitationalAccelerationSum() function. The acceleration computed is a
- * sum, based on the matrix of coefficients of the model provided.
- */
-class SphericalHarmonicsGravitationalAccelerationModel
-        : public basic_astrodynamics::AccelerationModel< Eigen::Vector3d >,
-        public SphericalHarmonicsGravitationalAccelerationModelBase< Eigen::Vector3d >
-{
-private:
-
-    //! Typedef for base class.
-    typedef SphericalHarmonicsGravitationalAccelerationModelBase< Eigen::Vector3d > Base;
-
-    //! Typedef for coefficient-matrix-returning function.
-    typedef boost::function< Eigen::MatrixXd( ) > CoefficientMatrixReturningFunction;
-
-public:
-
-    //! Constructor taking position-functions for bodies, and constant parameters of spherical
-    //! harmonics expansion.
-    /*!
-     * Constructor taking a pointer to a function returning the position of the body subject to
-     * gravitational acceleration, constant gravitational parameter and equatorial radius of the
-     * body exerting the acceleration, constant coefficient matrices for the spherical harmonics
-     * expansion, and a pointer to a function returning the position of the body exerting the
-     * gravitational acceleration (typically the central body). This constructor uses the
-     * Boost::lambda library to create a function on-the-fly that returns the constant
-     * gravitational parameter, equatorial radius and coefficient matrices provided. The
-     * constructor also updates all the internal members. The position of the body exerting the
-     * gravitational acceleration is an optional parameter; the default position is the origin.
-     * \param positionOfBodySubjectToAccelerationFunction Pointer to function returning position of
-     *          body subject to gravitational acceleration.
-     * \param aGravitationalParameter A (constant) gravitational parameter [m^2 s^-3].
-     * \param anEquatorialRadius A (constant) equatorial radius [m].
-     * \param aCosineHarmonicCoefficientMatrix A (constant) cosine harmonic coefficient matrix.
-     * \param aSineHarmonicCoefficientMatrix A (constant) sine harmonic coefficient matrix.
-     * \param positionOfBodyExertingAccelerationFunction Pointer to function returning position of
-     *          body exerting gravitational acceleration (default = (0,0,0)).
-     * \param rotationFromBodyFixedToIntegrationFrameFunction Function providing the rotation from
-     * body-fixes from to the frame in which the numerical integration is performed.
-     * \param isMutualAttractionUsed Variable denoting whether attraction from body undergoing acceleration on
-     * body exerting acceleration is included (i.e. whether aGravitationalParameter refers to the property
-     * of the body exerting the acceleration, if variable is false, or the sum of the gravitational parameters,
-     * if the variable is true.
-     * \param sphericalHarmonicsCache Cache object for computing/retrieving repeated terms in spherical harmonics potential
-     *          gradient calculation.
-     */
-    SphericalHarmonicsGravitationalAccelerationModel(
-            const StateFunction positionOfBodySubjectToAccelerationFunction,
-            const double aGravitationalParameter,
-            const double anEquatorialRadius,
-            const Eigen::MatrixXd aCosineHarmonicCoefficientMatrix,
-            const Eigen::MatrixXd aSineHarmonicCoefficientMatrix,
-            const StateFunction positionOfBodyExertingAccelerationFunction
-            = boost::lambda::constant( Eigen::Vector3d::Zero( ) ),
-            const boost::function< Eigen::Quaterniond( ) >
-            rotationFromBodyFixedToIntegrationFrameFunction =
-            boost::lambda::constant( Eigen::Quaterniond( Eigen::Matrix3d::Identity( ) ) ),
-            const bool isMutualAttractionUsed = 0,
-            boost::shared_ptr< basic_mathematics::SphericalHarmonicsCache > sphericalHarmonicsCache =
-            boost::make_shared< basic_mathematics::SphericalHarmonicsCache >( ) )
-        : Base( positionOfBodySubjectToAccelerationFunction,
-                aGravitationalParameter,
-                positionOfBodyExertingAccelerationFunction,
-                isMutualAttractionUsed ),
-          equatorialRadius( anEquatorialRadius ),
-          getCosineHarmonicsCoefficients(
-              boost::lambda::constant(aCosineHarmonicCoefficientMatrix ) ),
-          getSineHarmonicsCoefficients( boost::lambda::constant(aSineHarmonicCoefficientMatrix ) ),
-          rotationFromBodyFixedToIntegrationFrameFunction_(
-              rotationFromBodyFixedToIntegrationFrameFunction ),
-          sphericalHarmonicsCache_( sphericalHarmonicsCache )
-<<<<<<< HEAD
-=======
-
->>>>>>> b3fc5b97
-    {
-        sphericalHarmonicsCache_->resetMaximumDegreeAndOrder(
-                    std::max< int >( static_cast< int >( getCosineHarmonicsCoefficients( ).rows( ) ), sphericalHarmonicsCache_->getMaximumDegree( ) ),
-                    std::max< int >( static_cast< int >( getCosineHarmonicsCoefficients( ).cols( ) ), sphericalHarmonicsCache_->getMaximumOrder( ) ) );
-        this->updateMembers( );
-    }
-
-    //! Constructor taking functions for position of bodies, and parameters of spherical harmonics
-    //! expansion.
-    /*!
-     * Constructor taking pointer to functions returning the position of the body subject to
-     * gravitational acceleration, the gravitational parameter of the body exerting the
-     * acceleration (central body), the equatorial radius of the central body, the coefficient
-     * matrices of the spherical harmonics expansion, and the position of the central body. The
-     * constructor also updates all the internal members. The position of the body exerting the
-     * gravitational acceleration is an optional parameter; the default position is the origin.
-     * \param positionOfBodySubjectToAccelerationFunction Pointer to function returning position of
-     *          body subject to gravitational acceleration.
-     * \param aGravitationalParameterFunction Pointer to function returning gravitational parameter.
-     * \param anEquatorialRadius Pointer to function returning equatorial radius.
-     * \param cosineHarmonicCoefficientsFunction Pointer to function returning matrix of
-                cosine-coefficients of spherical harmonics expansion.
-     * \param sineHarmonicCoefficientsFunction Pointer to function returning matrix of
-                sine-coefficients of spherical harmonics expansion.
-     * \param positionOfBodyExertingAccelerationFunction Pointer to function returning position of
-     *          body exerting gravitational acceleration (default = (0,0,0)).
-     * \param rotationFromBodyFixedToIntegrationFrameFunction Function providing the rotation from
-     * body-fixes from to the frame in which the numerical integration is performed.
-     * \param isMutualAttractionUsed Variable denoting whether attraction from body undergoing acceleration on
-     * body exerting acceleration is included (i.e. whether aGravitationalParameter refers to the property
-     * of the body exerting the acceleration, if variable is false, or the sum of the gravitational parameters,
-     * if the variable is true.
-     * \param sphericalHarmonicsCache Cache object for computing/retrieving repeated terms in spherical harmonics potential
-<<<<<<< HEAD
-     *          gradient calculation.
-=======
->>>>>>> b3fc5b97
-     */
-    SphericalHarmonicsGravitationalAccelerationModel(
-            const StateFunction positionOfBodySubjectToAccelerationFunction,
-            const boost::function< double( ) > aGravitationalParameterFunction,
-            const double anEquatorialRadius,
-            const CoefficientMatrixReturningFunction cosineHarmonicCoefficientsFunction,
-            const CoefficientMatrixReturningFunction sineHarmonicCoefficientsFunction,
-            const StateFunction positionOfBodyExertingAccelerationFunction
-            = boost::lambda::constant( Eigen::Vector3d::Zero( ) ),
-            const boost::function< Eigen::Quaterniond( ) >
-            rotationFromBodyFixedToIntegrationFrameFunction =
-            boost::lambda::constant( Eigen::Quaterniond( Eigen::Matrix3d::Identity( ) ) ),
-            const bool isMutualAttractionUsed = 0,
-<<<<<<< HEAD
-            boost::shared_ptr< basic_mathematics::SphericalHarmonicsCache > sphericalHarmonicsCache = boost::make_shared< basic_mathematics::SphericalHarmonicsCache >( ) )
-=======
-            boost::shared_ptr< basic_mathematics::SphericalHarmonicsCache > sphericalHarmonicsCache
-            = boost::make_shared< basic_mathematics::SphericalHarmonicsCache >( ) )
->>>>>>> b3fc5b97
-        : Base( positionOfBodySubjectToAccelerationFunction,
-                aGravitationalParameterFunction,
-                positionOfBodyExertingAccelerationFunction,
-                isMutualAttractionUsed ),
-          equatorialRadius( anEquatorialRadius ),
-          getCosineHarmonicsCoefficients( cosineHarmonicCoefficientsFunction ),
-          getSineHarmonicsCoefficients( sineHarmonicCoefficientsFunction ),
-          rotationFromBodyFixedToIntegrationFrameFunction_( rotationFromBodyFixedToIntegrationFrameFunction ),
-<<<<<<< HEAD
-
-=======
->>>>>>> b3fc5b97
-          sphericalHarmonicsCache_( sphericalHarmonicsCache )
-    {
-        sphericalHarmonicsCache_->resetMaximumDegreeAndOrder(
-                    std::max< int >( static_cast< int >( getCosineHarmonicsCoefficients( ).rows( ) ), sphericalHarmonicsCache_->getMaximumDegree( ) ),
-                    std::max< int >( static_cast< int >( getCosineHarmonicsCoefficients( ).cols( ) ), sphericalHarmonicsCache_->getMaximumOrder( ) ) );
-
-
-        this->updateMembers( );
-    }
-
-    //! Get gravitational acceleration.
-    /*!
-     * Returns the gravitational acceleration computed using the input parameters provided to the
-     * class. This function serves as a wrapper for the
-     * computeGeodesyNormalizedGravitationalAccelerationSum() function.
-     * \return Computed gravitational acceleration vector.
-     */
-    Eigen::Vector3d getAcceleration( )
-    {
-        return rotationToIntegrationFrame_ *
-                computeGeodesyNormalizedGravitationalAccelerationSum(
-                    rotationToIntegrationFrame_.inverse( ) * (
-                        this->positionOfBodySubjectToAcceleration - this->positionOfBodyExertingAcceleration ),
-                    gravitationalParameter,
-                    equatorialRadius,
-                    cosineHarmonicCoefficients,
-                    sineHarmonicCoefficients, sphericalHarmonicsCache_ );
-    }
-
-    //! Update class members.
-    /*!
-     * Updates all the base class members to their current values and also updates the class
-     * members of this class.
-     * \param currentTime Time at which acceleration model is to be updated.
-     */
-    void updateMembers( const double currentTime = TUDAT_NAN )
-    {
-        if( !( this->currentTime_ == currentTime ) )
-        {
-            cosineHarmonicCoefficients = getCosineHarmonicsCoefficients( );
-            sineHarmonicCoefficients = getSineHarmonicsCoefficients( );
-            rotationToIntegrationFrame_ = rotationFromBodyFixedToIntegrationFrameFunction_( );
-            this->updateBaseMembers( );
-        }
-    }
-
-    //! Function to retrieve the spherical harmonics cache for this acceleration.
-    /*!
-     *  Function to retrieve the spherical harmonics cache for this acceleration.
-     *  \return Spherical harmonics cache for this acceleration
-     */
-    boost::shared_ptr< basic_mathematics::SphericalHarmonicsCache > getSphericalHarmonicsCache( )
-    {
-        return sphericalHarmonicsCache_;
-    }
-
-protected:
-
-private:
-
-    //! Equatorial radius [m].
-    /*!
-     * Current value of equatorial (planetary) radius used for spherical harmonics expansion [m].
-    */
-    const double equatorialRadius;
-
-    //! Matrix of cosine coefficients.
-    /*!
-     * Matrix containing coefficients of cosine terms for spherical harmonics expansion.
-     */
-    Eigen::MatrixXd cosineHarmonicCoefficients;
-
-    //! Matrix of sine coefficients.
-    /*!
-     * Matrix containing coefficients of sine terms for spherical harmonics expansion.
-     */
-    Eigen::MatrixXd sineHarmonicCoefficients;
-
-    //! Pointer to function returning cosine harmonics coefficients matrix.
-    /*!
-     * Pointer to function that returns the current coefficients of the cosine terms of the
-     * spherical harmonics expansion.
-     */
-    const CoefficientMatrixReturningFunction getCosineHarmonicsCoefficients;
-
-    //! Pointer to function returning sine harmonics coefficients matrix.
-    /*!
-     * Pointer to function that returns the current coefficients of the sine terms of the
-     * spherical harmonics expansion.
-     */
-    const CoefficientMatrixReturningFunction getSineHarmonicsCoefficients;
-
-    //! Function returning the current rotation from body-fixed frame to integration frame.
-    boost::function< Eigen::Quaterniond( ) > rotationFromBodyFixedToIntegrationFrameFunction_;
-
-    //! Current rotation from body-fixed frame to integration frame.
-    Eigen::Quaterniond rotationToIntegrationFrame_;
-
-    //!  Spherical harmonics cache for this acceleration
-    boost::shared_ptr< basic_mathematics::SphericalHarmonicsCache > sphericalHarmonicsCache_;
-<<<<<<< HEAD
-=======
-
->>>>>>> b3fc5b97
-};
-
-
-//! Typedef for shared-pointer to SphericalHarmonicsGravitationalAccelerationModel.
-typedef boost::shared_ptr< SphericalHarmonicsGravitationalAccelerationModel >
-SphericalHarmonicsGravitationalAccelerationModelPointer;
-
-<<<<<<< HEAD
-// Template class source.
-// The code given below is effectively the ".cpp file" for the template class definition, so you
-// only need to look at the code below if you are interested in the source implementation.
-
-//! Get gravitational acceleration.
-template< typename CoefficientMatrixType >
-Eigen::Vector3d SphericalHarmonicsGravitationalAccelerationModel< CoefficientMatrixType >
-::getAcceleration( )
-{
-    return rotationToIntegrationFrame_ *
-            computeGeodesyNormalizedGravitationalAccelerationSum(
-                rotationToIntegrationFrame_.inverse( ) * (
-                    this->positionOfBodySubjectToAcceleration - this->positionOfBodyExertingAcceleration ),
-                gravitationalParameter,
-                equatorialRadius,
-                cosineHarmonicCoefficients,
-                sineHarmonicCoefficients, sphericalHarmonicsCache_ );
-}
-=======
->>>>>>> b3fc5b97
-
-} // namespace gravitation
-
-} // namespace tudat
-
-#endif // TUDAT_SPHERICAL_HARMONICS_GRAVITY_MODEL_H
+/*    Copyright (c) 2010-2015, Delft University of Technology
+ *    All rights reserved.
+ *
+ *    Redistribution and use in source and binary forms, with or without modification, are
+ *    permitted provided that the following conditions are met:
+ *      - Redistributions of source code must retain the above copyright notice, this list of
+ *        conditions and the following disclaimer.
+ *      - Redistributions in binary form must reproduce the above copyright notice, this list of
+ *        conditions and the following disclaimer in the documentation and/or other materials
+ *        provided with the distribution.
+ *      - Neither the name of the Delft University of Technology nor the names of its contributors
+ *        may be used to endorse or promote products derived from this software without specific
+ *        prior written permission.
+ *
+ *    THIS SOFTWARE IS PROVIDED BY THE COPYRIGHT HOLDERS AND CONTRIBUTORS "AS IS" AND ANY EXPRESS
+ *    OR IMPLIED WARRANTIES, INCLUDING, BUT NOT LIMITED TO, THE IMPLIED WARRANTIES OF
+ *    MERCHANTABILITY AND FITNESS FOR A PARTICULAR PURPOSE ARE DISCLAIMED. IN NO EVENT SHALL THE
+ *    COPYRIGHT HOLDER OR CONTRIBUTORS BE LIABLE FOR ANY DIRECT, INDIRECT, INCIDENTAL, SPECIAL,
+ *    EXEMPLARY, OR CONSEQUENTIAL DAMAGES (INCLUDING, BUT NOT LIMITED TO, PROCUREMENT OF SUBSTITUTE
+ *    GOODS OR SERVICES; LOSS OF USE, DATA, OR PROFITS; OR BUSINESS INTERRUPTION) HOWEVER CAUSED
+ *    AND ON ANY THEORY OF LIABILITY, WHETHER IN CONTRACT, STRICT LIABILITY, OR TORT (INCLUDING
+ *    NEGLIGENCE OR OTHERWISE) ARISING IN ANY WAY OUT OF THE USE OF THIS SOFTWARE, EVEN IF ADVISED
+ *    OF THE POSSIBILITY OF SUCH DAMAGE.
+ *
+ *    Changelog
+ *      YYMMDD    Author            Comment
+ *      121017    E. Dekens         Code created.
+ *      121022    K. Kumar          Added wrapper class for general spherical harmonics.
+ *      121105    K. Kumar          Simplified wrapper class for general spherical harmonics,
+ *                                  renamed file, and merged content from other files.
+ *      121210    D. Dirkx          Simplified class by removing template parameters.
+ *      130224    K. Kumar          Updated include guard name; corrected Doxygen errors.
+ *
+ *    References
+ *      Heiskanen, W.A., Moritz, H. Physical geodesy. Freeman, 1967.
+ *
+ *    Notes
+ *      The class implementation currently only wraps the geodesy-normalized free function to
+ *      compute the gravitational acceleration. Maybe in future, using an enum, the user can be
+ *      given the choice of the free function to wrap.
+ *
+ */
+
+#ifndef TUDAT_SPHERICAL_HARMONICS_GRAVITY_MODEL_H
+#define TUDAT_SPHERICAL_HARMONICS_GRAVITY_MODEL_H
+
+#include <iomanip>
+
+#include <boost/function.hpp>
+#include <boost/lambda/lambda.hpp>
+#include <boost/shared_ptr.hpp>
+#include <boost/make_shared.hpp>
+
+#include <Eigen/Core>
+#include <Eigen/Geometry>
+
+#include "Tudat/Astrodynamics/BasicAstrodynamics/accelerationModel.h"
+#include "Tudat/Astrodynamics/Gravitation/sphericalHarmonicsGravityModelBase.h"
+#include "Tudat/Mathematics/BasicMathematics/sphericalHarmonics.h"
+
+namespace tudat
+{
+namespace gravitation
+{
+
+//! Compute gravitational acceleration due to multiple spherical harmonics terms, defined using
+//! geodesy-normalization.
+/*!
+ * This function computes the acceleration caused by gravitational spherical harmonics, with the
+ * coefficients expressed using a geodesy-normalization. This acceleration is the summation of all
+ * harmonic terms from degree and order zero, up to a user-specified highest degree and order. The
+ * harmonic coefficients for the function must be provided in geodesy-normalized format. This
+ * geodesy-normalization is defined as:
+ * \f{eqnarray*}{
+ *     \bar{ C }_{ n, m } = \Pi_{ n, m } C_{ n, m } \\
+ *     \bar{ S }_{ n, m } = \Pi_{ n, m } S_{ n, m }
+ * \f}
+ * in which \f$ \bar{ C }_{ n, m } \f$ and \f$ \bar{ S }_{ n, m } \f$ are a geodesy-normalized
+ * cosine and sine harmonic coefficient respectively (of degree \f$ n \f$ and order \f$ m \f$). The
+ * unnormalized harmonic coefficients are represented by \f$ C_{ n, m } \f$ and \f$ S_{ n, m } \f$.
+ * The normalization factor \f$ \Pi_{ n, m } \f$ is given by Heiskanen & Moritz [1967] as:
+ * \f[
+ *     \Pi_{ n, m } = \sqrt{ \frac{ ( n + m )! }{ ( 2 - \delta_{ 0, m } ) ( 2 n + 1 ) ( n - m )! } }
+ * \f]
+ * in which \f$ n \f$ is the degree, \f$ m \f$ is the order and \f$ \delta_{ 0, m } \f$ is the
+ * Kronecker delta.
+ * \param positionOfBodySubjectToAcceleration Cartesian position vector with respect to the
+ *          reference frame that is associated with the harmonic coefficients.
+ *          The order is important!
+ *          position( 0 ) = x coordinate [m],
+ *          position( 1 ) = y coordinate [m],
+ *          position( 2 ) = z coordinate [m].
+ * \param gravitationalParameter Gravitational parameter associated with the spherical harmonics
+ *          [m^3 s^-2].
+ * \param equatorialRadius Reference radius of the spherical harmonics [m].
+ * \param cosineHarmonicCoefficients Matrix with <B>geodesy-normalized</B> cosine harmonic
+ *          coefficients. The row index indicates the degree and the column index indicates the order
+ *          of coefficients.
+ * \param sineHarmonicCoefficients Matrix with <B>geodesy-normalized</B> sine harmonic coefficients.
+ *          The row index indicates the degree and the column index indicates the order of
+ *          coefficients. The matrix must be equal in size to cosineHarmonicCoefficients.
+ * \param sphericalHarmonicsCache Cache object for computing/retrieving repeated terms in spherical harmonics potential
+ *          gradient calculation.
+ * \return Cartesian acceleration vector resulting from the summation of all harmonic terms.
+ *           The order is important!
+ *           acceleration( 0 ) = x acceleration [m s^-2],
+ *           acceleration( 1 ) = y acceleration [m s^-2],
+ *           acceleration( 2 ) = z acceleration [m s^-2].
+ */
+Eigen::Vector3d computeGeodesyNormalizedGravitationalAccelerationSum(
+        const Eigen::Vector3d& positionOfBodySubjectToAcceleration,
+        const double gravitationalParameter,
+        const double equatorialRadius,
+        const Eigen::MatrixXd& cosineHarmonicCoefficients,
+        const Eigen::MatrixXd& sineHarmonicCoefficients,
+        boost::shared_ptr< basic_mathematics::SphericalHarmonicsCache > sphericalHarmonicsCache );
+
+//! Compute gravitational acceleration due to single spherical harmonics term.
+/*!
+ * This function computes the acceleration caused by a single gravitational spherical harmonics
+ * term, with the coefficients expressed using a geodesy-normalization. The harmonic coefficients
+ * for the function must be provided in geodesy-normalized format. This geodesy-normalization is
+ * defined as:
+ * \f{eqnarray*}{
+ *     \bar{ C }_{ n, m } = \Pi_{ n, m } C_{ n, m } \\
+ *     \bar{ S }_{ n, m } = \Pi_{ n, m } S_{ n, m }
+ * \f}
+ * in which \f$ \bar{ C }_{ n, m } \f$ and \f$ \bar{ S }_{ n, m } \f$ are a geodesy-normalized
+ * cosine and sine harmonic coefficient respectively (of degree \f$ n \f$ and order \f$ m \f$). The
+ * unnormalized harmonic coefficients are represented by \f$ C_{ n, m } \f$ and \f$ S_{ n, m } \f$.
+ * The normalization factor \f$ \Pi_{ n, m } \f$ is given by Heiskanen & Moritz [1967] as:
+ * \f[
+ *     \Pi_{ n, m } = \sqrt{ \frac{ ( n + m )! }{ ( 2 - \delta_{ 0, m } ) ( 2 n + 1 ) ( n - m )! } }
+ * \f]
+ * in which \f$ n \f$ is the degree, \f$ m \f$ is the order and \f$ \delta_{ 0, m } \f$ is the
+ * Kronecker delta.
+ * \param positionOfBodySubjectToAcceleration Cartesian position vector with respect to the
+ *          reference frame that is associated with the harmonic coefficients.
+ *          The order is important!
+ *          position( 0 ) = x coordinate [m],
+ *          position( 1 ) = y coordinate [m],
+ *          position( 2 ) = z coordinate [m].
+ * \param degree Degree of the harmonic term.
+ * \param order Order of the harmonic term.
+ *  * \param cosineHarmonicCoefficient <B>Geodesy-normalized</B> cosine harmonic
+ *          coefficient.
+ * \param sineHarmonicCoefficient <B>Geodesy-normalized</B> sine harmonic coefficient.
+ * \param gravitationalParameter Gravitational parameter associated with the spherical harmonic
+ *          [m^3 s^-2].
+ * \param equatorialRadius Reference radius of the spherical harmonic [m].
+ * \param sphericalHarmonicsCache Cache object for computing/retrieving repeated terms in spherical harmonics potential
+ *          gradient calculation.
+ * \return Cartesian acceleration vector resulting from the spherical harmonic term.
+ *           The order is important!
+ *           acceleration( 0 ) = x acceleration [m s^-2],
+ *           acceleration( 1 ) = y acceleration [m s^-2],
+ *           acceleration( 2 ) = z acceleration [m s^-2].
+ */
+Eigen::Vector3d computeSingleGeodesyNormalizedGravitationalAcceleration(
+        const Eigen::Vector3d& positionOfBodySubjectToAcceleration,
+        const double gravitationalParameter,
+        const double equatorialRadius,
+        const int degree,
+        const int order,
+        const double cosineHarmonicCoefficient,
+        const double sineHarmonicCoefficient,
+        boost::shared_ptr< basic_mathematics::SphericalHarmonicsCache > sphericalHarmonicsCache );
+
+//! Template class for general spherical harmonics gravitational acceleration model.
+/*!
+ * This templated class implements a general spherical harmonics gravitational acceleration model.
+ * The acceleration computed with this class is based on the geodesy-normalization described by
+ * (Heiskanen & Moritz, 1967), implemented in the
+ * computeGeodesyNormalizedGravitationalAccelerationSum() function. The acceleration computed is a
+ * sum, based on the matrix of coefficients of the model provided.
+ */
+class SphericalHarmonicsGravitationalAccelerationModel
+        : public basic_astrodynamics::AccelerationModel< Eigen::Vector3d >,
+        public SphericalHarmonicsGravitationalAccelerationModelBase< Eigen::Vector3d >
+{
+private:
+
+    //! Typedef for base class.
+    typedef SphericalHarmonicsGravitationalAccelerationModelBase< Eigen::Vector3d > Base;
+
+    //! Typedef for coefficient-matrix-returning function.
+    typedef boost::function< Eigen::MatrixXd( ) > CoefficientMatrixReturningFunction;
+
+public:
+
+    //! Constructor taking position-functions for bodies, and constant parameters of spherical
+    //! harmonics expansion.
+    /*!
+     * Constructor taking a pointer to a function returning the position of the body subject to
+     * gravitational acceleration, constant gravitational parameter and equatorial radius of the
+     * body exerting the acceleration, constant coefficient matrices for the spherical harmonics
+     * expansion, and a pointer to a function returning the position of the body exerting the
+     * gravitational acceleration (typically the central body). This constructor uses the
+     * Boost::lambda library to create a function on-the-fly that returns the constant
+     * gravitational parameter, equatorial radius and coefficient matrices provided. The
+     * constructor also updates all the internal members. The position of the body exerting the
+     * gravitational acceleration is an optional parameter; the default position is the origin.
+     * \param positionOfBodySubjectToAccelerationFunction Pointer to function returning position of
+     *          body subject to gravitational acceleration.
+     * \param aGravitationalParameter A (constant) gravitational parameter [m^2 s^-3].
+     * \param anEquatorialRadius A (constant) equatorial radius [m].
+     * \param aCosineHarmonicCoefficientMatrix A (constant) cosine harmonic coefficient matrix.
+     * \param aSineHarmonicCoefficientMatrix A (constant) sine harmonic coefficient matrix.
+     * \param positionOfBodyExertingAccelerationFunction Pointer to function returning position of
+     *          body exerting gravitational acceleration (default = (0,0,0)).
+     * \param rotationFromBodyFixedToIntegrationFrameFunction Function providing the rotation from
+     * body-fixes from to the frame in which the numerical integration is performed.
+     * \param isMutualAttractionUsed Variable denoting whether attraction from body undergoing acceleration on
+     * body exerting acceleration is included (i.e. whether aGravitationalParameter refers to the property
+     * of the body exerting the acceleration, if variable is false, or the sum of the gravitational parameters,
+     * if the variable is true.
+     * \param sphericalHarmonicsCache Cache object for computing/retrieving repeated terms in spherical harmonics potential
+     *          gradient calculation.
+     */
+    SphericalHarmonicsGravitationalAccelerationModel(
+            const StateFunction positionOfBodySubjectToAccelerationFunction,
+            const double aGravitationalParameter,
+            const double anEquatorialRadius,
+            const Eigen::MatrixXd aCosineHarmonicCoefficientMatrix,
+            const Eigen::MatrixXd aSineHarmonicCoefficientMatrix,
+            const StateFunction positionOfBodyExertingAccelerationFunction
+            = boost::lambda::constant( Eigen::Vector3d::Zero( ) ),
+            const boost::function< Eigen::Quaterniond( ) >
+            rotationFromBodyFixedToIntegrationFrameFunction =
+            boost::lambda::constant( Eigen::Quaterniond( Eigen::Matrix3d::Identity( ) ) ),
+            const bool isMutualAttractionUsed = 0,
+            boost::shared_ptr< basic_mathematics::SphericalHarmonicsCache > sphericalHarmonicsCache =
+            boost::make_shared< basic_mathematics::SphericalHarmonicsCache >( ) )
+        : Base( positionOfBodySubjectToAccelerationFunction,
+                aGravitationalParameter,
+                positionOfBodyExertingAccelerationFunction,
+                isMutualAttractionUsed ),
+          equatorialRadius( anEquatorialRadius ),
+          getCosineHarmonicsCoefficients(
+              boost::lambda::constant(aCosineHarmonicCoefficientMatrix ) ),
+          getSineHarmonicsCoefficients( boost::lambda::constant(aSineHarmonicCoefficientMatrix ) ),
+          rotationFromBodyFixedToIntegrationFrameFunction_(
+              rotationFromBodyFixedToIntegrationFrameFunction ),
+          sphericalHarmonicsCache_( sphericalHarmonicsCache )
+
+    {
+        sphericalHarmonicsCache_->resetMaximumDegreeAndOrder(
+                    std::max< int >( static_cast< int >( getCosineHarmonicsCoefficients( ).rows( ) ), sphericalHarmonicsCache_->getMaximumDegree( ) ),
+                    std::max< int >( static_cast< int >( getCosineHarmonicsCoefficients( ).cols( ) ), sphericalHarmonicsCache_->getMaximumOrder( ) ) );
+        this->updateMembers( );
+    }
+
+    //! Constructor taking functions for position of bodies, and parameters of spherical harmonics
+    //! expansion.
+    /*!
+     * Constructor taking pointer to functions returning the position of the body subject to
+     * gravitational acceleration, the gravitational parameter of the body exerting the
+     * acceleration (central body), the equatorial radius of the central body, the coefficient
+     * matrices of the spherical harmonics expansion, and the position of the central body. The
+     * constructor also updates all the internal members. The position of the body exerting the
+     * gravitational acceleration is an optional parameter; the default position is the origin.
+     * \param positionOfBodySubjectToAccelerationFunction Pointer to function returning position of
+     *          body subject to gravitational acceleration.
+     * \param aGravitationalParameterFunction Pointer to function returning gravitational parameter.
+     * \param anEquatorialRadius Pointer to function returning equatorial radius.
+     * \param cosineHarmonicCoefficientsFunction Pointer to function returning matrix of
+                cosine-coefficients of spherical harmonics expansion.
+     * \param sineHarmonicCoefficientsFunction Pointer to function returning matrix of
+                sine-coefficients of spherical harmonics expansion.
+     * \param positionOfBodyExertingAccelerationFunction Pointer to function returning position of
+     *          body exerting gravitational acceleration (default = (0,0,0)).
+     * \param rotationFromBodyFixedToIntegrationFrameFunction Function providing the rotation from
+     * body-fixes from to the frame in which the numerical integration is performed.
+     * \param isMutualAttractionUsed Variable denoting whether attraction from body undergoing acceleration on
+     * body exerting acceleration is included (i.e. whether aGravitationalParameter refers to the property
+     * of the body exerting the acceleration, if variable is false, or the sum of the gravitational parameters,
+     * if the variable is true.
+     * \param sphericalHarmonicsCache Cache object for computing/retrieving repeated terms in spherical harmonics potential
+     */
+    SphericalHarmonicsGravitationalAccelerationModel(
+            const StateFunction positionOfBodySubjectToAccelerationFunction,
+            const boost::function< double( ) > aGravitationalParameterFunction,
+            const double anEquatorialRadius,
+            const CoefficientMatrixReturningFunction cosineHarmonicCoefficientsFunction,
+            const CoefficientMatrixReturningFunction sineHarmonicCoefficientsFunction,
+            const StateFunction positionOfBodyExertingAccelerationFunction
+            = boost::lambda::constant( Eigen::Vector3d::Zero( ) ),
+            const boost::function< Eigen::Quaterniond( ) >
+            rotationFromBodyFixedToIntegrationFrameFunction =
+            boost::lambda::constant( Eigen::Quaterniond( Eigen::Matrix3d::Identity( ) ) ),
+            const bool isMutualAttractionUsed = 0,
+            boost::shared_ptr< basic_mathematics::SphericalHarmonicsCache > sphericalHarmonicsCache
+            = boost::make_shared< basic_mathematics::SphericalHarmonicsCache >( ) )
+        : Base( positionOfBodySubjectToAccelerationFunction,
+                aGravitationalParameterFunction,
+                positionOfBodyExertingAccelerationFunction,
+                isMutualAttractionUsed ),
+          equatorialRadius( anEquatorialRadius ),
+          getCosineHarmonicsCoefficients( cosineHarmonicCoefficientsFunction ),
+          getSineHarmonicsCoefficients( sineHarmonicCoefficientsFunction ),
+          rotationFromBodyFixedToIntegrationFrameFunction_( rotationFromBodyFixedToIntegrationFrameFunction ),
+          sphericalHarmonicsCache_( sphericalHarmonicsCache )
+    {
+        sphericalHarmonicsCache_->resetMaximumDegreeAndOrder(
+                    std::max< int >( static_cast< int >( getCosineHarmonicsCoefficients( ).rows( ) ), sphericalHarmonicsCache_->getMaximumDegree( ) ),
+                    std::max< int >( static_cast< int >( getCosineHarmonicsCoefficients( ).cols( ) ), sphericalHarmonicsCache_->getMaximumOrder( ) ) );
+
+
+        this->updateMembers( );
+    }
+
+    //! Get gravitational acceleration.
+    /*!
+     * Returns the gravitational acceleration computed using the input parameters provided to the
+     * class. This function serves as a wrapper for the
+     * computeGeodesyNormalizedGravitationalAccelerationSum() function.
+     * \return Computed gravitational acceleration vector.
+     */
+    Eigen::Vector3d getAcceleration( )
+    {
+        return rotationToIntegrationFrame_ *
+                computeGeodesyNormalizedGravitationalAccelerationSum(
+                    rotationToIntegrationFrame_.inverse( ) * (
+                        this->positionOfBodySubjectToAcceleration - this->positionOfBodyExertingAcceleration ),
+                    gravitationalParameter,
+                    equatorialRadius,
+                    cosineHarmonicCoefficients,
+                    sineHarmonicCoefficients, sphericalHarmonicsCache_ );
+    }
+
+    //! Update class members.
+    /*!
+     * Updates all the base class members to their current values and also updates the class
+     * members of this class.
+     * \param currentTime Time at which acceleration model is to be updated.
+     */
+    void updateMembers( const double currentTime = TUDAT_NAN )
+    {
+        if( !( this->currentTime_ == currentTime ) )
+        {
+            cosineHarmonicCoefficients = getCosineHarmonicsCoefficients( );
+            sineHarmonicCoefficients = getSineHarmonicsCoefficients( );
+            rotationToIntegrationFrame_ = rotationFromBodyFixedToIntegrationFrameFunction_( );
+            this->updateBaseMembers( );
+        }
+    }
+
+    //! Function to retrieve the spherical harmonics cache for this acceleration.
+    /*!
+     *  Function to retrieve the spherical harmonics cache for this acceleration.
+     *  \return Spherical harmonics cache for this acceleration
+     */
+    boost::shared_ptr< basic_mathematics::SphericalHarmonicsCache > getSphericalHarmonicsCache( )
+    {
+        return sphericalHarmonicsCache_;
+    }
+
+protected:
+
+private:
+
+    //! Equatorial radius [m].
+    /*!
+     * Current value of equatorial (planetary) radius used for spherical harmonics expansion [m].
+    */
+    const double equatorialRadius;
+
+    //! Matrix of cosine coefficients.
+    /*!
+     * Matrix containing coefficients of cosine terms for spherical harmonics expansion.
+     */
+    Eigen::MatrixXd cosineHarmonicCoefficients;
+
+    //! Matrix of sine coefficients.
+    /*!
+     * Matrix containing coefficients of sine terms for spherical harmonics expansion.
+     */
+    Eigen::MatrixXd sineHarmonicCoefficients;
+
+    //! Pointer to function returning cosine harmonics coefficients matrix.
+    /*!
+     * Pointer to function that returns the current coefficients of the cosine terms of the
+     * spherical harmonics expansion.
+     */
+    const CoefficientMatrixReturningFunction getCosineHarmonicsCoefficients;
+
+    //! Pointer to function returning sine harmonics coefficients matrix.
+    /*!
+     * Pointer to function that returns the current coefficients of the sine terms of the
+     * spherical harmonics expansion.
+     */
+    const CoefficientMatrixReturningFunction getSineHarmonicsCoefficients;
+
+    //! Function returning the current rotation from body-fixed frame to integration frame.
+    boost::function< Eigen::Quaterniond( ) > rotationFromBodyFixedToIntegrationFrameFunction_;
+
+    //! Current rotation from body-fixed frame to integration frame.
+    Eigen::Quaterniond rotationToIntegrationFrame_;
+
+    //!  Spherical harmonics cache for this acceleration
+    boost::shared_ptr< basic_mathematics::SphericalHarmonicsCache > sphericalHarmonicsCache_;
+
+};
+
+
+//! Typedef for shared-pointer to SphericalHarmonicsGravitationalAccelerationModel.
+typedef boost::shared_ptr< SphericalHarmonicsGravitationalAccelerationModel >
+SphericalHarmonicsGravitationalAccelerationModelPointer;
+
+
+} // namespace gravitation
+
+} // namespace tudat
+
+#endif // TUDAT_SPHERICAL_HARMONICS_GRAVITY_MODEL_H