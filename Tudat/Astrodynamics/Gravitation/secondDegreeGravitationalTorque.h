--- conflicted
+++ resolved
@@ -189,11 +189,7 @@
     std::function< Eigen::Vector3d( ) > positionOfBodyExertingTorqueFunction_;
 
     //! Function returning the rotation from inertial frame to frame fixed to body undergoing torque.
-<<<<<<< HEAD
-    boost::function< Eigen::Quaterniond( ) > rotationToBodyFixedFrameFunction_;
-=======
-    const std::function< Eigen::Quaterniond( ) > rotationToBodyFixedFrameFunction_;
->>>>>>> daed389b
+    std::function< Eigen::Quaterniond( ) > rotationToBodyFixedFrameFunction_;
 
     Eigen::Quaterniond currentRotationToBodyFixedFrame_;
 
