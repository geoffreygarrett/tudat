/*    Copyright (c) 2010-2019, Delft University of Technology
 *    All rigths reserved
 *
 *    This file is part of the Tudat. Redistribution and use in source and
 *    binary forms, with or without modification, are permitted exclusively
 *    under the terms of the Modified BSD license. You should have received
 *    a copy of the license with this file. If not, please or visit:
 *    http://tudat.tudelft.nl/LICENSE.
 *
 *    References
 *      GTOP, http://www.esa.int/gsp/ACT/doc/INF/Code/globopt/GTOPtoolbox.rar.
 *
 *    Notes
 *      Note that for some of the near-parabolic cases, the tolerance used for the to-and-fro
 *      conversions (Test 4) is several order of magnitudes higher than used for the regular cases.
 *      This should be investigated further in the future to fully characterize the nature of the
 *      conversions in the near-parabolic cases.
 *
 */

#define BOOST_TEST_DYN_LINK
#define BOOST_TEST_MAIN

#include <boost/test/unit_test.hpp>
#include <boost/date_time/posix_time/posix_time.hpp>
#include <boost/random/variate_generator.hpp>
#include <boost/random/uniform_real_distribution.hpp>
#include <boost/random/mersenne_twister.hpp>

#include <fstream>

#include "tudat/astro/basic_astro/convertMeanToEccentricAnomalies.h"
#include "tudat/astro/basic_astro/orbitalElementConversions.h"
#include "tudat/astro/basic_astro/unitConversions.h"
#include "tudat/math/basic/mathematicalConstants.h"
#include "tudat/io/basicInputOutput.h"

namespace tudat
{
namespace unit_tests
{

using namespace orbital_element_conversions;
using namespace mathematical_constants;

//! Error writing function.
/*!
 * This function writes the input values that led to errors to a unique file, if any errors occured
 * during the random tests. To make the file unique, the date and time of execution is added. An
 * error message also shows the location of the file.
 * \param eccentricities A vector containing the eccentricities that caused a failure.
 * \param meanAnomalies A vector containing the mean anomalies that caused a failure.
 * \param testName A string specifying the name of the test that failed.
 */
void writeErrorsToFile( std::vector< double > eccentricities, std::vector< double > meanAnomalies,
                        std::string testName )
{
    // Obtain the current time.
    const boost::posix_time::ptime now = boost::posix_time::second_clock::local_time( );

    // Make a string containing the output file name. This output file is tagged with the date and
    // time at which the code was executed. The default date format is: YYYYMMDDTHHMMSS, in which T
    // separates date and time.
    const std::string outputFileName = paths::getTudatTestDataPath( ) +
            "/ErrorReportConversionMeanToHyperbolicEccentricAnomaly" +
            testName + "RunAt" + boost::posix_time::to_iso_string( now )
            + ".txt";

    // Make a stream to a file.
    std::ofstream errorFile( outputFileName.c_str( ) );

    // Write an introduction in the file explaining what happened. 70 lines long.
    errorFile << "This error report was generated because the unit test for the" << std::endl
              << "conversion of mean to hyperbolic eccentric anomaly has failed in" << std::endl
              << "one of the random tests. To ensure the data for which it failed is" << std::endl
              << "not lost, the corresponding input variables for these cases are" << std::endl
              << "listed below. Please report a bug on the Tudat website " << std::endl
              << "(tudat.tudelft.nl), with these values, so that someone will look" << std::endl
              << "into it and the code can be improved." << std::endl << std::endl
              << "Eccentricities:           Mean anomalies:" << std::endl;

    // Set the precision for the output of the variables to 16 digits.
    errorFile.precision( 16 );

    // Add the corresponding eccentricities and mean anomalies at neatly arranged positions.
    for ( unsigned int counter = 0; counter < eccentricities.size( ); counter++ )
    {
        errorFile << std::setw( 25 ) << eccentricities[ counter ]
                  << std::setw( 25 ) << meanAnomalies[ counter ] << std::endl;
    }
    errorFile.close( );

    // Add an error message specifying the file that the values have been written to.
    std::cerr << "One or multiple errors occurred during random sampling. " << std::endl
              << "The values leading to these errors have been written to the following file: "
              << std::endl << outputFileName;
}

BOOST_AUTO_TEST_SUITE( test_mean_to_hyperbolic_eccentric_anomaly_conversion )

//! Test 1: Test a range of values for the conversion.
BOOST_AUTO_TEST_CASE( test_convertMeanAnomalyToHyperbolicEccentricAnomaly_range )
{
    // Set array of test values for eccentricity.
    const double arrayOfTestEccentricities [ 6 ] = { 1.03, 1.28, 1.97, 2.56, 10.87, 99.72 };

    // Set array of test values for mean anomaly.
    const double arrayOfTestMeanAnomalies [ 6 ] = { 1.5, 6.0, 0.5, -4.0, 5.5, 2.5 };

    // Set array of expected values for hyperbolic eccentric anomaly. These values were converted
    // back and forth to verify their correctness. Also the conversion was verified by comparing
    // with GTOP. GTOP uses a different definition for the hyperbolic eccentric anomaly. Hence
    // the mean anomalies were converted to cartesian positions and compared to the same conversion
    // using Tudat methods. (GTOP also does not use true anomaly as explicit step.)
    const double arrayOfExpectedHyperbolicAnomalies [ 6 ] = { 1.9132897042137,
                                                              2.60400218106873,
                                                              0.478057581067141,
                                                              -1.50971422579796,
                                                              0.529595060186511,
                                                              0.0253214157050963 };

    // Loop over sets of data.
    for ( int counter = 0; counter < 6; counter++ )
    {
        // Compute the hyperbolic eccentric anomaly.
        const double hyperbolicEccentricAnomaly = convertMeanAnomalyToHyperbolicEccentricAnomaly(
                    arrayOfTestEccentricities[ counter ], arrayOfTestMeanAnomalies[ counter ] );

        // Check if computed eccentric anomaly is less than error tolerance.
        BOOST_CHECK_CLOSE_FRACTION( arrayOfExpectedHyperbolicAnomalies[ counter ],
                                    hyperbolicEccentricAnomaly,
                                    1.0E-14 );
    }
}

//! Test 2: Test a value that is out of range.
BOOST_AUTO_TEST_CASE( test_convertMeanAnomalyToHyperbolicEccentricAnomaly_TooLow )
{
    // Set test value for eccentricity.
    const double testEccentricity = 0.5;

    // Set test value for mean anomaly.
    const double testMeanAnomaly = 0.5;

    // Check if a runtime error is thrown if the anomaly is converted for this eccentricity.
    BOOST_CHECK_THROW( convertMeanAnomalyToHyperbolicEccentricAnomaly(
                           testEccentricity, testMeanAnomaly ), std::runtime_error );
}

//! Test 3: Test conversion for near-parabolic orbits.
BOOST_AUTO_TEST_CASE( test_convertMeanAnomalyToHyperbolicEccentricAnomaly_nearParabolic )
{
    // Set test value for eccentricity.
    const double testEccentricity = 1.0 + 1.0e-10;

    // Set array of test values for mean anomaly.
    const double arrayOfTestMeanAnomalies[ 4 ] = { -10.0, -1.4, 0.5, 7.6 };

    // Set array of expected values for hyperbolic eccentric anomaly. These values were converted
    // back and forth to verify their correctness. Also the conversion was verified by comparing
    // with GTOP. GTOP uses a different definition for the hyperbolic eccentric anomaly. Hence
    // the mean anomalies were converted to cartesian positions and compared to the same conversion
    // using Tudat methods. (GTOP also does not use true anomaly as explicit step)
    const double arrayOfExpectedHyperbolicAnomalies [ 4 ] = { -3.280887528670698,
                                                              -1.913052492643601,
                                                              1.396250871565077,
                                                              3.062027761338891 };

    // Loop over sets of data.
    for ( int counter = 0; counter < 4; counter++ )
    {
        // Compute the hyperbolic eccentric anomaly.
        const double hyperbolicEccentricAnomaly = convertMeanAnomalyToHyperbolicEccentricAnomaly(
                    testEccentricity, arrayOfTestMeanAnomalies[ counter ] );

        // Check if computed eccentric anomaly is less than error tolerance.
        BOOST_CHECK_CLOSE_FRACTION( arrayOfExpectedHyperbolicAnomalies[ counter ],
                                    hyperbolicEccentricAnomaly,
                                    1.0E-14 );
    }

}

//! Generalized function to test many to and fro mean to hyperbolic eccentric anomalies.
/*!
 *  Generalized function to test many to and fro mean to hyperbolic eccentric anomalies.
 *  The function allows random variations of both the mean anomlay and eccentricity. The
 *  eccentricity may be fixed, for instance to test near-parabolic orbits for many mean
 *  anomalies. Furthermore, the range of mean anomalies and eccentricities may be set
 *  as exponential, so that a random number of 4.5 generates an eccentricity of 10^(4.5), to allow
 *  testing of extreme orbits.
 *  \param caseId Name of test case, to be used for error output purposes.
 *  \param testTolerance Acceptance tolerance to be used for difference between original and
 *  reconverted mean anomaly. Tolerance is absolute if useExponentialValues is false and relative
 *  if useExponentialValues is true.
 *  \param meanAnomalyLimit Limit of mean anomaly values, range of mean anomalies is set as
 *  [-meanAnomalyLimit,meanAnomalyLimit].
 *  \param useConstantEccentricity Boolean determining if a constant eccentricity is used.
 *  \param useExponentialValues Boolean determining whether exponential values are used for
 *  random mean anomalies and eccentricities.
 *  \param minimumEccentricity Minimum value to be used for random eccentricities (only used if
 *  useConstantEccentricity is false).
 *  \param maximumEccentricity Maximum value to be used for random eccentricities (only used if
 *  useConstantEccentricity is false).
 *  \param constantEccentricity Constant value to be used for eccentricity (only used if
 *  useConstantEccentricity is true).
 *  \param numberOfSamples Number of random cases that are to be tested.
 */
template< typename ScalarType >
void testMeanToHyperbolicEccentricAnomalyConversions(
        const std::string& caseId,
        const ScalarType testTolerance,
        const ScalarType meanAnomalyLimit,
        const bool useConstantEccentricity = 0,
        const bool useExponentialValues = 0,
        const ScalarType minimumEccentricity = TUDAT_NAN,
        const ScalarType maximumEccentricity = TUDAT_NAN,
        const ScalarType constantEccentricity = TUDAT_NAN,
        const int numberOfSamples = 1E5)
{
    // Create vectors that will store the input variables of a test that resulted in an error, such
    // that the error scenario can be reproduced.
    std::vector< double > failedMeanAnomalies, failedEccentricities;

    // Boolean that will be set true if a runtime error occurred.
    bool aRuntimeErrorOccurred = false;

    // Set test value for eccentricity.
    ScalarType testEccentricity = constantEccentricity;

    // Initialize both test and reverse calculated mean anomaly and the eccentric anomaly.
    ScalarType testMeanAnomaly, reverseCalculatedMeanAnomaly, eccentricAnomaly = 0.0;

    // Instantiate random number generator.
    boost::mt19937 randomNumbergenerator( time( 0 ) );

    // Create generator for eccentricity (only used if useConstantEccentricity is false).
    boost::random::uniform_real_distribution< > eccentricityDistribution;
    if( !useConstantEccentricity )
    {
        eccentricityDistribution =
                boost::random::uniform_real_distribution< >(
                    minimumEccentricity, maximumEccentricity );
    }


    boost::variate_generator< boost::mt19937&, boost::random::uniform_real_distribution < > >
            eccentricityGenerator(
                randomNumbergenerator, eccentricityDistribution );

    // Create generator for mean anomaly.
    boost::random::uniform_real_distribution< ScalarType > meanAnomalyDistibution(
                -meanAnomalyLimit, meanAnomalyLimit );
    boost::variate_generator<
            boost::mt19937&, boost::random::uniform_real_distribution < ScalarType > >
            generateMeanAnomaly( randomNumbergenerator, meanAnomalyDistibution );

    // Perform the conversion for the specified number of samples and test whether the values that
    // are subsequently converted back match the initial values.
    for ( int counter = 0; counter < numberOfSamples; counter++ )
    {
        // Set random value in test mean anomaly.
        testMeanAnomaly = generateMeanAnomaly( );

        if( useExponentialValues )
        {
            testMeanAnomaly = testMeanAnomaly *
                    std::pow( getFloatingInteger< ScalarType >( 10 ), generateMeanAnomaly( ) );
        }
        // If eccentricity is to be varied, generate random value
        if( !useConstantEccentricity )
        {
            testEccentricity = eccentricityGenerator( );

            if( useExponentialValues )
            {
                testEccentricity = getFloatingInteger< ScalarType >( 1 ) +
                        std::pow( getFloatingInteger< ScalarType >( 10 ), testEccentricity );
            }
        }

        // If the Rootfinder does not converge, it will produce a runtime error. In order to make
        // sure that these values that led to the error will not be lost, they will be stored in
        // the failed input data vectors. To do so, a try-catch sequence is used.
        try
        {
            // Compute eccentric anomaly.
            eccentricAnomaly = convertMeanAnomalyToHyperbolicEccentricAnomaly< ScalarType>(
                        testEccentricity, testMeanAnomaly );
        }
<<<<<<< HEAD
        catch( std::runtime_error& )
=======
        catch( std::runtime_error const& )

>>>>>>> b5aa6d04
        {
            // Store the fact that a runtime error occurred, such that the values will be stored.
            aRuntimeErrorOccurred = true;
        }

        // Calculate the mean anomaly from this eccentric anomaly.
        reverseCalculatedMeanAnomaly = convertHyperbolicEccentricAnomalyToMeanAnomaly< ScalarType>(
                    eccentricAnomaly, testEccentricity );

        // Test whether the computed mean anomaly is equal to the mean anomaly from the input and
        // that no runtime errors occurred. If an error was found, store the values leading to this
        // error in a vector for later use. '!' operator is there to ensure that a NaN value will
        // result in the values being written away. It is also checked that the mean anomaly is
        // not equal to 0.0, because that would result in falsely writing an error.
        if( !useExponentialValues )
        {
            if ( ( ( !( std::abs( testMeanAnomaly - reverseCalculatedMeanAnomaly ) <
                        testTolerance ) )
                   && !( testMeanAnomaly == getFloatingInteger< ScalarType >( 0 ) ||
                         reverseCalculatedMeanAnomaly == getFloatingInteger< ScalarType >( 0 ) ) )
                 && !aRuntimeErrorOccurred )
            {
                failedMeanAnomalies.push_back( testMeanAnomaly );
                failedEccentricities.push_back( testEccentricity );
            }
        }
        else
        {
            if ( ( ( !( std::abs( testMeanAnomaly - reverseCalculatedMeanAnomaly ) /
                        testMeanAnomaly < testTolerance ) )
                   && !( testMeanAnomaly == getFloatingInteger< ScalarType >( 0 ) ||
                         reverseCalculatedMeanAnomaly == getFloatingInteger< ScalarType >( 0 ) ) )
                 && !aRuntimeErrorOccurred )
            {
                failedMeanAnomalies.push_back( testMeanAnomaly );
                failedEccentricities.push_back( testEccentricity );
            }
        }

        // Reset boolean.
        aRuntimeErrorOccurred = false;
    }

    // Check that no values have been written to the failedMeanAnomalies vector.  If so, this test
    // is passed. Otherwisely these values will be written away and this test will fail.
    BOOST_CHECK( failedMeanAnomalies.empty( ) );

    // If the vector is not empty, write the failed cases of this test case to a file.
    if ( !( failedMeanAnomalies.empty( ) ) )
    {
        writeErrorsToFile( failedEccentricities, failedMeanAnomalies, caseId );
    }
}

//! Test 4: Test large number of anomalies and eccentricities
BOOST_AUTO_TEST_CASE( test_convertMeanAnomalyToEccentricAnomaly_nearParabolic_random_double )
{
    long double ratioOfPrecision = std::numeric_limits< long double >::epsilon( ) /
            std::numeric_limits< double >::epsilon( );

    // Test random conversions for near-parabolic orbits
    testMeanToHyperbolicEccentricAnomalyConversions< double >(
                "DoubleParabolic", 1.0E-13, 20.0, 1, 0, TUDAT_NAN, TUDAT_NAN, 1.0 + 1.0e-15 );
    testMeanToHyperbolicEccentricAnomalyConversions< long double >(
                "LongDoubleParabolic", 1.0E-13L * ratioOfPrecision, 20.0L, 1, 0,
                TUDAT_NAN, TUDAT_NAN, 1.0L + 1.0e-15L * ratioOfPrecision );

    // Test random conversions for random orbits
    testMeanToHyperbolicEccentricAnomalyConversions< double >(
                "DoubleTypical", 1.0E-13, 20.0, 0, 0, 1.0 + 1.0e-15, 10.0, TUDAT_NAN );
    testMeanToHyperbolicEccentricAnomalyConversions< long double >(
                "LongDoubleTypical", 1.0E-13L, 20.0L, 0, 0, 1.0L + 1.0e-15L * ratioOfPrecision,
                10.0L, TUDAT_NAN );

    // Test random conversions for extreme values of eccentricity and mean anomaly.
    testMeanToHyperbolicEccentricAnomalyConversions< double >(
                "DoubleHighlyEccentric", 1.0E-14, 12.0, 0, 1, 0.0, 15.0, TUDAT_NAN );
    testMeanToHyperbolicEccentricAnomalyConversions< long double >(
                "LongDoubleHighlyEccentric", 1.0E-14L, 12.0L, 0, 1, 0.0L, 15.0L, TUDAT_NAN );

}

//! Test 5: Test functionality of specifying the initial guess.
BOOST_AUTO_TEST_CASE( test_convertMeanAnomalyToHyperbolicEccentricAnomaly_specificInitialGuess )
{
    // Set test value for eccentricity.
    const double testEccentricity = 1.97;

    // Set test value for mean anomaly.
    const double testHyperbolicMeanAnomaly = 0.5;

    // Set expected hyperbolic eccentric anomaly. (Similar case as in Test 1.)
    const double expectedHyperbolicEccentricAnomaly = 0.478057581067141;

    // Set the initial guess.
    const double initialGuess = 2.0 * testHyperbolicMeanAnomaly / testEccentricity - 1.8;

    // Compute eccentric anomaly.
    const double hyperbolicEccentricAnomaly = convertMeanAnomalyToHyperbolicEccentricAnomaly(
                testEccentricity, testHyperbolicMeanAnomaly, false, initialGuess );

    // Check if computed eccentric anomaly is NaN for invalid eccentricity.
    BOOST_CHECK_CLOSE_FRACTION( expectedHyperbolicEccentricAnomaly, hyperbolicEccentricAnomaly,
                                1.0E-14 );
}

// End Boost test suite.
BOOST_AUTO_TEST_SUITE_END( )

} // namespace unit_tests
} // namespace tudat<|MERGE_RESOLUTION|>--- conflicted
+++ resolved
@@ -288,12 +288,7 @@
             eccentricAnomaly = convertMeanAnomalyToHyperbolicEccentricAnomaly< ScalarType>(
                         testEccentricity, testMeanAnomaly );
         }
-<<<<<<< HEAD
-        catch( std::runtime_error& )
-=======
-        catch( std::runtime_error const& )
-
->>>>>>> b5aa6d04
+        catch( std::runtime_error const& )s
         {
             // Store the fact that a runtime error occurred, such that the values will be stored.
             aRuntimeErrorOccurred = true;
